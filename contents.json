{
    "title": "Awesome Video ",
    "header": "# Awesome Video [![Awesome](https://cdn.rawgit.com/sindresorhus/awesome/d7305f38d29fed78fa85652e3a63e154dd8e8829/media/badge.svg)](https://github.com/sindresorhus/awesome)\n \n<!-- \n\nPLEASE DO NOT UPDATE THIS FILE, UPDATE CONTENTS.JSON INSTEAD. THANK YOU :-)\n\n -->\n\n",
    "header_contributing": "Please take a quick look at the [contribution guidelines](https://github.com/krzemienski/awesome-video/blob/master/.github/CONTRIBUTING.md) first. If you see a package or project here that is no longer maintained or is not a good fit, please submit a pull request to improve this file. Thank you to all [contributors](https://github.com/krzemienski/awesome-video/graphs/contributors); you rock!!",
    "categories": [
        {
            "title": "Introduction",
            "id": "introduction",
            "description": "What's video?"
        },
        {
            "title": "Learning",
            "id": "learning",
            "description": "An awesome list of learning video streaming resources."
        },
        {
            "title": "HLS",
            "id": "hls",
            "description": "HLS tools, libraries, and resources."
        },
        {
            "title": "DASH",
            "id": "dash",
            "description": "DASH tools, libraries, and resources."
        },
        {
            "title": "Kubernetes",
            "id": "kubernetes",
            "description": "Reading & resources, relative to the world of kubernetes leveraged for video devs."
        },
        {
            "title": "Encoding",
            "id": "encoding",
            "description": "Encoding tools, libraries, and resources."
        },
        {
            "title": "Transport",
            "id": "transport",
            "description": "Transport protocols, libraries, and resources."
        },
        {
            "title": "RIST",
            "id": "rist",
            "description": "Reliable Internet Stream Transport protocol",
            "parent": "transport"
        },
        {
            "title": "SRT",
            "id": "srt",
            "description": "Secure Reliable Transport protocol",
            "parent": "transport"
        },
        {
            "title": "RTMP",
            "id": "rtmp",
            "description": "Real-Time Messaging Protocol",
            "parent": "transport"
        },
        {
            "title": "Streaming Server and Storage",
            "id": "streaming-server-and-storage",
            "description": "Packagers, origins (s3, gcs), and data movement for linear and finite playback. "
        },
        {
            "title": "Reading",
            "id": "reading",
            "description": "A list of reading articles, blogs, and newsletters for video streaming.",
            "parent": "learning"
        },
        {
            "title": "Specs and Standards",
            "id": "specs-and-standards",
            "description": "Latest offical specs and standards related to video streaming."
        },
        {
            "title": "Industry Forums",
            "id": "industry-forums",
            "parent": "specs-and-standards",
            "description": "Industry forums relative to video streaming."
        },
        {
            "title": "MPEG",
            "id": "mpeg",
            "parent": "specs-and-standards",
            "description": "MPEG meetings, standards, and resources. "
        },
        {
            "title": "Players",
            "id": "players",
            "description": "Client players, libraries, tools, and examples."
        },
        {
            "title": "FFMPEG",
            "id": "ffmpeg",
            "description": "FFMPEG libraries, configs, tools, and examples."
        },
        {
            "title": "Audio",
            "id": "audio",
            "description": "Audio libraries, tools, and examples."
        },
        {
            "title": "Subtitles and Captions",
            "id": "subtitles-and-captions",
            "description": "Subtitling & Closed Caption libraries, tools, and examples."
        },
        {
            "title": "HEVC",
            "id": "hevc",
            "parent": "encoding",
            "description": "HEVC (h265) libraries, tools, examples, and resources."
        },
        {
            "title": "VP9",
            "id": "vp9",
            "parent": "encoding",
            "description": "VP9 libraries, tools, examples, and resources."
        },
        {
            "title": "AV1",
            "id": "av1",
            "parent": "encoding",
            "description": "AV1 libraries, tools, examples, and resources."
        },
        {
            "title": "Ads",
            "id": "ads",
            "description": "Ads in streaming video related libraries, tools, examples, and resources."
        },
        {
            "title": "Roku",
            "id": "roku",
            "parent": "players",
            "description": "Roku app tools, libraries,and examples."
        },
        {
            "title": "iOS tvOS",
            "id": "ios-tvos",
            "parent": "players",
            "description": "AVPlayer, playback tools, sdks, and examples."
        },
        {
            "title": "Web",
            "id": "web",
            "parent": "players",
            "description": "Web browser player, tools, sdks, and examples."
        },
        {
            "title": "Smart TVs",
            "id": "smart-tv",
            "parent": "players"
        },
        {
            "title": "Android",
            "id": "android",
            "parent": "players",
            "description": "Android and fireTV tools, sdks, and examples."
        },
        {
            "title": "Chromecast",
            "id": "chromecast",
            "parent": "players",
            "description": "Chromecast app tools, libraries,and examples."
        },
        {
            "title": "Vendors",
            "id": "vendors",
            "description": "Video indurstry's various vendors products and documentations."
        },
        {
            "title": "Dolby",
            "id": "dolby",
            "parent": "vendors",
            "description": "Dolby specs, libraries, examples, and tools."
        },
        {
            "title": "Industry Forums",
            "id": "industry-forums",
            "parent": "specs-standards",
            "description": "Industry forums relative to video streaming."
        },
        {
            "title": "QoE",
            "id": "qoe",
            "description": "QoE & Analytics tools, libraries, and resources."
        },
        {
            "title": "Tools",
            "id": "tools",
            "description": "Streaming video tools and resources to make life easier."
        },
        {
            "title": "DRM",
            "id": "drm",
            "description": "DRM tools, documentations, and resources."
        },
        {
            "title": "Testing",
            "id": "testing",
            "description": "Video streaming testing tools and helpers."
        },
        {
            "title": "Community",
            "id": "community",
            "description": "Video developers community, slack groups, conferences, meetups"
        },
        {
            "title": "Conferences",
            "id": "conferences",
            "parent": "community"
        },
        {
            "title": "Slack Groups",
            "id": "slack",
            "parent": "community"
        },
        {
            "title": "Meet ups",
            "id": "meetups",
            "parent": "community"
        },
        {
            "title": "Talks Presentations Podcasts",
            "id": "talks-presentations-podcasts",
            "parent": "learning",
            "description": "Conference talks and pdf presentations and podcasts on streaming video ."
        },
        {
            "title": "Books",
            "id": "books",
            "parent": "learning",
            "description": "Books on video streaming. NOTE: Books published more than 4-5 years ago may not be up to date on latest streaming tech."
        },
        {
            "title": "CDN",
            "id": "cdn",
            "description": "Last mile tools, documentations, and resources."
        },
        {
            "title": "HDR10, HLG, Dolby Vision",
            "id": "hdr",
            "description": "HDR tools, learning, documentations, and resources."
        }
    ],
    "projects": [
        {
            "category": "ffmpeg",
            "homepage": "https://github.com/transitive-bullshit/awesome-ffmpeg",
            "description": "👻 A curated list of awesome FFmpeg resources.",
            "title": "transitive-bullshit/awesome-ffmpeg"
        },
        {
            "category": "testing",
            "homepage": "https://4kmedia.org/",
            "description": "Uncompressed 4K demos, samples, and trailers, to show off your new ultra-HD (2160p) HDR/HLG/Dolby Vision television or monitor.",
            "title": "4K Media | Free Ultra-HD / HDR / HLG / Dolby Vision 4K Video Demos"
        },
        {
            "category": "hls",
            "homepage": "https://github.com/alfg/docker-nginx-rtmp",
            "description": "🐋 A Dockerfile for nginx-rtmp-module + FFmpeg from source with basic settings for streaming HLS. Built on Alpine Linux. - alfg/docker-nginx-rtmp",
            "title": "alfg/docker-nginx-rtmp"
        },
        {
            "category": "tools",
            "description": "NGINX-based Live Media Streaming Server.",
            "homepage": "https://github.com/gnolizuh/BLSS",
            "title": "gnolizuh/BLSS"
        },
        {
            "category": "players",
            "description": "HLS player for iOS that supports manual selection for the quality of adaptive streams - IvanoBilenchi/Adaptive-Video-Player",
            "homepage": "https://github.com/IvanoBilenchi/Adaptive-Video-Player",
            "title": "IvanoBilenchi/Adaptive-Video-Player"
        },
        {
            "category": "hls",
            "description": "A light weight M3U8 parser. Support X-Key & X-Session-Key. - M3U8Kit/M3U8Parser",
            "homepage": "https://github.com/M3U8Kit/M3U8Parser",
            "title": "M3U8Kit/M3U8Parser"
        },
        {
            "category": "hls",
            "description": "Google Chrome Extension for sniffing and downloading HTTP Live streams (HLS) - puemos/hls-downloader-chrome-extension",
            "homepage": "https://github.com/puemos/hls-downloader-chrome-extension",
            "title": "puemos/hls-downloader-chrome-extension"
        },
        {
            "category": "hls",
            "description": "HLS media segmenter.",
            "homepage": "https://github.com/iliya-gr/mediasegmenter",
            "title": "iliya-gr/mediasegmenter"
        },
        {
            "category": "hls",
            "description": "A lovely video downloader for HLS videos.",
            "homepage": "https://github.com/Last-Order/Minyami",
            "title": "Last-Order/Minyami"
        },
        {
            "category": "hls",
            "description": "Download all video files from HLS (HTTP Live Streaming) VoD (Video on Demand) m3u8 playlist for local playback - denex/hls-downloader",
            "homepage": "https://github.com/denex/hls-downloader",
            "title": "denex/hls-downloader"
        },
        {
            "category": "tools",
            "description": "Unison file synchronizer.",
            "homepage": "https://github.com/bcpierce00/unison",
            "title": "bcpierce00/unison"
        },
        {
            "category": "hls",
            "description": "An asynchronous terminal-based hls video stream (m3u8) downloader & combiner, with AES-128 decryption support. - SoulMelody/hls-get",
            "homepage": "https://github.com/SoulMelody/hls-get",
            "title": "SoulMelody/hls-get"
        },
        {
            "category": "ios-tvos",
            "description": "ModernAVPlayer is a persistence AVPlayer wrapper. ",
            "homepage": "https://github.com/noreasonprojects/ModernAVPlayer",
            "title": "noreasonprojects/ModernAVPlayer"
        },
        {
            "category": "tools",
            "description": "Node.js DASH and HLS downloader. ",
            "homepage": "https://github.com/schedules/dl",
            "title": "schedules/dl"
        },
        {
            "category": "streaming-server-and-storage",
            "description": "High performance file syncing and sharing, with also Markdown WYSIWYG editing, Wiki, file label and other knowledge management features. - haiwen/seafile",
            "homepage": "https://github.com/haiwen/seafile",
            "title": "haiwen/seafile"
        },
        {
            "category": "tools",
            "description": "JavaScript version of GPAC's MP4Box tool.",
            "homepage": "https://github.com/gpac/mp4box.js",
            "title": "gpac/mp4box.js"
        },
        {
            "category": "ffmpeg",
            "description": "Manifesto is an HLS tool for creating multiple variants, a master.m3u8 file, and converting 608 captions to segmented webvtt subtitles via ffmpeg. - gitfu/manifesto",
            "homepage": "https://github.com/gitfu/manifesto",
            "title": "gitfu/manifesto"
        },
        {
            "category": "specs-and-standards",
            "homepage": "https://www.ansi.org/membership/how_to_join/how_3",
            "title": "How Do I Become an ANSI Member"
        },
        {
            "category": "streaming-server-and-storage",
            "description": "rsync for cloud storage - Google Drive, Amazon Drive, S3, Dropbox, Backblaze B2, One Drive, Swift, Hubic, Cloudfiles, Google Cloud Storage, Yandex Files - rclone/rclone",
            "homepage": "https://github.com/rclone/rclone",
            "title": "rclone/rclone"
        },
        {
            "category": "tools",
            "description": "A simple Python based HTTP server that sets CORS allow headers. Useful for streaming from files on local computer - Eyevinn/docker-serve",
            "homepage": "https://github.com/Eyevinn/docker-serve",
            "title": "Eyevinn/docker-serve"
        },
        {
            "category": "tools",
            "description": "The Stale Playlist Detector (SPD) is a tool to monitor live HLS origin endpoints for changing playlists. The Stale Playlist Detector (SPD) will use data in the top-level playlist, the child playlis...",
            "homepage": "https://github.com/awslabs/aws-stale-playlist-detector",
            "title": "awslabs/aws-stale-playlist-detector"
        },
        {
            "category": "subtitles-and-captions",
            "description": "Telestream Closed Captioning: MacCaption and CaptionMaker allow you to easily author, edit, create subtitles, and encode and repurpose video captions for television, web and mobile delivery",
            "homepage": "https://www.telestream.net/captioning/overview.htm?utm_campaign=partners&utm_source=itunespartner.apple.com&utm_medium=text_link",
            "title": "Closed Captioning and Subtitling Products - MacCaption and CaptionMaker Overview - Telestream"
        },
        {
            "category": "hls",
            "description": "Latest Apple HLS tools copy from Apple Developer Center - creeveliu/HTTPLiveStreamingTools",
            "homepage": "https://github.com/creeveliu/HTTPLiveStreamingTools",
            "title": "creeveliu/HTTPLiveStreamingTools"
        },
        {
            "category": "reading",
            "description": "Mux makes adding video to your app or website as easy as making a single API call. But behind the scenes is a large multistep process to analyze and transform the video into something that can be easily consumed by a device. This process is commonly called a media “pipeline”",
            "homepage": "https://mux.com/blog/quantifying-packaging-overhead-2",
            "title": "Quantifying packaging overhead"
        },
        {
            "category": "hls",
            "description": "A collection of fixes / problem solutions to HTTP video streaming - leandromoreira/http-video-streaming-troubleshooting",
            "homepage": "https://github.com/leandromoreira/http-video-streaming-troubleshooting",
            "title": "leandromoreira/http-video-streaming-troubleshooting"
        },
        {
            "category": "streaming-server-and-storage",
            "description": "OpenStack Storage (Swift).",
            "homepage": "https://github.com/openstack/swift",
            "title": "openstack/swift"
        },
        {
            "category": "encoding",
            "description": "Snowmix Video Mixer",
            "homepage": "https://snowmix.sourceforge.io",
            "title": "Snowmix - The Swiss Army Knife of Open Source Live Video Mixing."
        },
        {
            "category": "subtitles-and-captions",
            "description": "Automagically synchronize subtitles with video.",
            "homepage": "https://github.com/smacke/subsync",
            "title": "smacke/subsync"
        },
        {
            "category": "ffmpeg",
            "description": "Android java library for FFmpeg binary compiled using https://github.com/writingminds/ffmpeg-android - WritingMinds/ffmpeg-android-java",
            "homepage": "https://github.com/WritingMinds/ffmpeg-android-java",
            "title": "WritingMinds/ffmpeg-android-java"
        },
        {
            "category": "ffmpeg",
            "description": "Shell scripts to build FFmpeg for iOS and tvOS. ",
            "homepage": "https://github.com/kewlbear/FFmpeg-iOS-build-script",
            "title": "kewlbear/FFmpeg-iOS-build-script"
        },
        {
            "category": "web",
            "description": ":lollipop: Wow, such a lovely HTML5 danmaku video player - MoePlayer/DPlayer",
            "homepage": "https://github.com/MoePlayer/DPlayer",
            "title": "MoePlayer/DPlayer"
        },
        {
            "category": "hls",
            "description": "A server that exposes a directory for video streaming via web interface - shimberger/gohls",
            "homepage": "https://github.com/shimberger/gohls",
            "title": "shimberger/gohls"
        },
        {
            "category": "hls",
            "description": "A hls.js plugin to offload bandwidth from expensive traditional CDNs，while also maximizing a user’s viewing experience.  - cdnbye/hlsjs-p2p-engine",
            "homepage": "https://github.com/cdnbye/hlsjs-p2p-engine",
            "title": "cdnbye/hlsjs-p2p-engine"
        },
        {
            "category": "streaming-server-and-storage",
            "description": "Ant Media Server supports RTMP, RTSP, WebRTC and Adaptive Bitrate. It can also record videos in MP4, HLS and FLV - ant-media/Ant-Media-Server",
            "homepage": "https://github.com/ant-media/Ant-Media-Server",
            "title": "ant-media/Ant-Media-Server"
        },
        {
            "category": "web",
            "description": "A HTML5 video player with a parser that saves traffic - bytedance/xgplayer",
            "homepage": "https://github.com/bytedance/xgplayer",
            "title": "bytedance/xgplayer"
        },
        {
            "category": "ffmpeg",
            "description": "An S3-triggered Amazon Web Services Lambda function that runs your choice of FFmpeg 🎬 commands on a file  🎥 and uploads the outputs to a bucket. - binoculars/aws-lambda-ffmpeg",
            "homepage": "https://github.com/binoculars/aws-lambda-ffmpeg",
            "title": "binoculars/aws-lambda-ffmpeg"
        },
        {
            "category": "ffmpeg",
            "description": "FFME: The Advanced WPF MediaElement (based on FFmpeg) - unosquare/ffmediaelement",
            "homepage": "https://github.com/unosquare/ffmediaelement",
            "title": "unosquare/ffmediaelement"
        },
        {
            "category": "ffmpeg",
            "description": "Java wrapper around the FFmpeg command line tool.",
            "homepage": "https://github.com/bramp/ffmpeg-cli-wrapper",
            "title": "bramp/ffmpeg-cli-wrapper"
        },
        {
            "category": "streaming-server-and-storage",
            "description": "SRS is a simple live streaming cluster, a simple joy. - ossrs/srs",
            "homepage": "https://github.com/ossrs/srs",
            "title": "ossrs/srs"
        },
        {
            "category": "encoding",
            "description": "Full-HD Software Live-Video-Mixer in python.",
            "homepage": "https://github.com/voc/voctomix",
            "title": "voc/voctomix"
        },
        {
            "category": "hls",
            "description": "A web app that lets you insert a cut into a segment, which is then cut into two new segments. - Eyevinn/hls-cutsegment",
            "homepage": "https://github.com/Eyevinn/hls-cutsegment",
            "title": "Eyevinn/hls-cutsegment"
        },
        {
            "category": "av1",
            "description": "Working with the AV1 Codec Kevin Staunton-Lambert Solutions Architect R&D @kevleyski www.switch.tv",
            "homepage": "https://docs.google.com/presentation/d/12_Vewc0SDpB1FycflfT4us9eipRCy0HWJVSaDMDifRs/edit?usp=sharing",
            "title": "AV1 Codec"
        },
        {
            "category": "web",
            "description": "HLS, DASH, and future HTTP streaming protocols library for video.js - videojs/http-streaming",
            "homepage": "https://github.com/videojs/http-streaming",
            "title": "videojs/http-streaming"
        },
        {
            "category": "hls",
            "description": "Parser and generator of M3U8-playlists for Apple HLS. Library for Go language. :cinema: - grafov/m3u8",
            "homepage": "https://github.com/grafov/m3u8",
            "title": "grafov/m3u8"
        },
        {
            "category": "ffmpeg",
            "description": "Port of FFmpeg with Emscripten.",
            "homepage": "https://github.com/Kagami/ffmpeg.js",
            "title": "Kagami/ffmpeg.js"
        },
        {
            "category": "encoding",
            "description": "Basic Real-time AV Editor - allowing you to preview, mix, and route live audio and video streams on the cloud - bbc/brave",
            "homepage": "https://github.com/bbc/brave",
            "title": "bbc/brave"
        },
        {
            "category": "encoding",
            "description": "django-video-encoding helps to convert your videos into different formats and resolutions. - escaped/django-video-encoding",
            "homepage": "https://github.com/escaped/django-video-encoding",
            "title": "escaped/django-video-encoding"
        },
        {
            "category": "web",
            "description": "a video player framework aims to bring wonderful experience on browser - Chimeejs/chimee",
            "homepage": "https://github.com/Chimeejs/chimee",
            "title": "Chimeejs/chimee"
        },
        {
            "category": "web",
            "description": "Simplified media playback for bigscreen devices.",
            "homepage": "https://github.com/bbc/bigscreen-player",
            "title": "bbc/bigscreen-player"
        },
        {
            "category": "web",
            "description": "Javascript library which implements a video comparator component: two overlaped and synchronized video players each one playing an independent source. - epiclabs-io/epic-video-comparator",
            "homepage": "https://github.com/epiclabs-io/epic-video-comparator",
            "title": "epiclabs-io/epic-video-comparator"
        },
        {
            "category": "players",
            "description": "Highly extensible, modern, JavaScript video player. Handles MPEG-Dash / HLS / MPEG-4 and is built on top of the HTML5 video element. - matvp91/indigo-player",
            "homepage": "https://github.com/matvp91/indigo-player",
            "title": "matvp91/indigo-player"
        },
        {
            "category": "players",
            "description": "🎥 Command line video player.",
            "homepage": "https://github.com/mpv-player/mpv",
            "title": "mpv-player/mpv"
        },
        {
            "category": "web",
            "description": "A React video player facilitating adaptive stream playback with custom UI and a React-friendly API. - vimond/replay",
            "homepage": "https://github.com/vimond/replay",
            "title": "vimond/replay"
        },
        {
            "category": "encoding",
            "homepage": "https://github.com/senko/avtk",
            "title": "senko/avtk"
        },
        {
            "category": "ffmpeg",
            "homepage": "https://github.com/kkroening/ffmpeg-python",
            "title": "kkroening/ffmpeg-python"
        },
        {
            "category": "ffmpeg",
            "homepage": "https://github.com/Ch00k/ffmpy",
            "title": "Ch00k/ffmpy"
        },
        {
            "category": "hls",
            "description": "M3U8 library",
            "homepage": "https://github.com/globocom/m3u8",
            "title": "globocom/m3u8"
        },
        {
            "category": "encoding",
            "homepage": "https://github.com/Zulko/moviepy",
            "title": "Zulko/moviepy"
        },
        {
            "category": "qoe",
            "homepage": "https://github.com/crunchyroll/objective_perceptual_analysis",
            "title": "crunchyroll/objective_perceptual_analysis"
        },
        {
            "category": "subtitles-and-captions",
            "homepage": "https://github.com/wargarblgarbl/libgosubs",
            "title": "wargarblgarbl/libgosubs"
        },
        {
            "category": "encoding",
            "homepage": "https://github.com/sitkevij/mpi",
            "title": "sitkevij/mp"
        },
        {
            "category": "qoe",
            "homepage": "https://github.com/bavc/qctools",
            "title": "bavc/qctools"
        },
        {
            "category": "encoding",
            "homepage": "https://github.com/jliljebl/flowblade",
            "title": "jliljebl/flowblade"
        },
        {
            "category": "hls",
            "homepage": "https://github.com/muxinc/hlstools",
            "title": "muxinc/hlstools"
        },
        {
            "category": "tools",
            "homepage": "https://github.com/mifi/lossless-cut",
            "title": "mifi/lossless-cut"
        },
        {
            "category": "encoding",
            "description": "MLT Multimedia Framework.",
            "homepage": "https://github.com/mltframework/mlt",
            "title": "mltframework/mlt"
        },
        {
            "category": "roku",
            "homepage": "https://github.com/anachirino/bifserver",
            "description": "Server which creates and serves up BIF files for Roku players - anachirino/bifserver",
            "title": "anachirino/bifserver"
        },
        {
            "category": "encoding",
            "homepage": "https://github.com/avTranscoder/avTranscoder",
            "description": "C++ API for LibAV / FFMpeg.d",
            "title": "avTranscoder/avTranscoder"
        },
        {
            "category": "encoding",
            "homepage": "https://github.com/bfansports/CloudTranscode",
            "description": "Distributed videos and images encoding/transcoding using Amazon SFN, FFMpeg and ImageMagic - bfansports/CloudTranscode",
            "title": "bfansports/CloudTranscode"
        },
        {
            "category": "roku",
            "homepage": "https://github.com/briandunnington/Redoku",
            "description": "Redux for Roku.",
            "title": "briandunnington/Redoku"
        },
        {
            "category": "roku",
            "homepage": "https://github.com/briandunnington/Roact",
            "description": "React for Roku",
            "title": "briandunnington/Roact"
        },
        {
            "category": "ios-tvos",
            "homepage": "https://github.com/BrikerMan/BMPlayer",
            "description": "A video player for iOS, based on AVPlayer, support the horizontal, vertical screen. support adjust volume, brightness and seek by slide, support subtitles.  - BrikerMan/BMPlayer",
            "title": "BrikerMan/BMPlayer"
        },
        {
            "category": "roku",
            "homepage": "https://github.com/CCecilia/roku-suite-desktop",
            "description": "Tool suite for Roku channel development.",
            "title": "CCecilia/roku-suite-desktop"
        },
        {
            "category": "roku",
            "homepage": "https://github.com/chrishoffman/brightscript-json",
            "description": "JSON parser for Roku's proprietary Brightscript language - chrishoffman/brightscript-json",
            "title": "chrishoffman/brightscript-json"
        },
        {
            "category": "ios-tvos",
            "homepage": "https://github.com/DaMingShen/SUCacheLoader",
            "description": "AVPlayer ",
            "title": "DaMingShen/SUCacheLoader"
        },
        {
            "category": "talks-presentations-podcasts",
            "homepage": "https://m.youtube.com/playlist?list=PLkyaYNWEKcOf_C_6W45abNvXMb40xUUqh",
            "description": "2019 Demuxed talks & presentations",
            "title": "Demuxed 2019"
        },
        {
            "category": "talks-presentations-podcasts",
            "homepage": "https://www.youtube.com/watch?v=bfK_f7GBA8s&list=PLkyaYNWEKcOfARqEht42i1P4kBemzEV2V",
            "title": "Demuxed 2018",
            "description": "2018  Demuxed talks & presentations"
        },
        {
            "category": "talks-presentations-podcasts",
            "homepage": "https://www.youtube.com/watch?v=PSdhW-R9u6s&list=PLkyaYNWEKcOfntbMd6KtHhF7qpL9hj6of",
            "title": "Demuxed 2017",
            "description": "2017 Demuxed talks & presentations"
        },
        {
            "category": "talks-presentations-podcasts",
            "homepage": "https://www.youtube.com/watch?v=kEo2TrXm7F4&list=PLkyaYNWEKcOekC2m9Na77G40Lmhb1bnsK",
            "title": "Demuxed 2016",
            "description": "2016 Demuxed talks & presentations"
        },
        {
            "category": "talks-presentations-podcasts",
            "homepage": "https://www.heavybit.com/library/podcasts/demuxed",
            "description": "Demuxed is a podcast made for and by engineers working with video. Brought to you by Heavybit.",
            "title": "Demuxed | Heavybit"
        },
        {
            "category": "talks-presentations-podcasts",
            "homepage": "http://mile-high.video/files/mhv2019",
            "description": "Mile High Video 2019 talks & presentations",
            "title": "Mile High Video 2019 Proceedings"
        },
        {
            "category": "talks-presentations-podcasts",
            "homepage": "http://mile-high.video/files/mhv2018",
            "description": "Mile High Video 2018 talks & presentations",
            "title": "Mile High Video 2018 Proceedings"
        },
        {
            "category": "reading",
            "homepage": "https://medium.com/@eyevinntechnology/demystifying-html5-video-player-e480846328f0",
            "description": "In this post we will go under the hood of a HTML video player for video streaming. With the exception of Apple and their browser Safari, no…",
            "title": "Demystifying HTML5 Video Player"
        },
        {
            "category": "ios-tvos",
            "homepage": "https://github.com/DeviLeo/DLGPlayer",
            "description": "A media player for iOS based on FFmpeg 4.0.",
            "title": "DeviLeo/DLGPlayer"
        },
        {
            "category": "hls",
            "homepage": "https://github.com/dhairav/URLSessionHLSDownload",
            "description": "A swift 3 implementation for downloading HLS content and play it back using native AVPlayer - dhairav/URLSessionHLSDownload",
            "title": "dhairav/URLSessionHLSDownload"
        },
        {
            "category": "roku",
            "homepage": "https://github.com/dphang/roku-lib",
            "description": "Some useful Roku utilities.",
            "title": "dphang/roku-lib"
        },
        {
            "category": "ffmpeg",
            "homepage": "https://github.com/ElderByte-/docker-java-media",
            "description": "JRE 10 (Java 10) and media tools (ffmpeg).",
            "title": "ElderByte-/docker-java-media"
        },
        {
            "category": "hls",
            "homepage": "https://github.com/epiclabs-io/hls-analyzer",
            "description": "Analyzer for HTTP Live Streams (HLS) content.",
            "title": "epiclabs-io/hls-analyzer"
        },
        {
            "category": "roku",
            "homepage": "https://github.com/exegersha/network-benchmark",
            "description": "Proof of concept. Roku app implementing network layer using scene graph nodes. - exegersha/network-benchmark",
            "title": "exegersha/network-benchmark"
        },
        {
            "category": "ffmpeg",
            "homepage": "https://github.com/FallingSnow/h265ize",
            "description": "A node utility utilizing ffmpeg to encode videos with the hevc codec. - FallingSnow/h265ize",
            "title": "FallingSnow/h265ize"
        },
        {
            "category": "ffmpeg",
            "homepage": "https://github.com/FFmpeg/FFmpeg",
            "description": "Mirror of git://source.ffmpeg.org/ffmpeg.git.",
            "title": "FFmpeg/FFmpeg"
        },
        {
            "category": "hls",
            "homepage": "https://github.com/flavioribeiro/nginx-audio-track-for-hls-module",
            "description": ":sound: Nginx module that generates audio track for HTTP Live Streaming (HLS) streams on the fly. - flavioribeiro/nginx-audio-track-for-hls-module",
            "title": "flavioribeiro/nginx-audio-track-for-hls-module"
        },
        {
            "category": "hls",
            "homepage": "https://github.com/flavioribeiro/nginx-vod-module-fmp4-hls",
            "description": "Play fragmented mp4's on HLS using nginx-vod-module - flavioribeiro/nginx-vod-module-fmp4-hls",
            "title": "flavioribeiro/nginx-vod-module-fmp4-hls"
        },
        {
            "category": "roku",
            "homepage": "https://github.com/gabek/Amplitude-Brightscript",
            "description": "A Brightscript (Roku) library for submitting analytics to Amplitude - gabek/Amplitude-Brightscript",
            "title": "gabek/Amplitude-Brightscript"
        },
        {
            "category": "roku",
            "homepage": "https://github.com/gabek/SegmentIO-Brightscript",
            "description": "A BrightScript interface to SegmentIO event tracking - gabek/SegmentIO-Brightscript",
            "title": "gabek/SegmentIO-Brightscript"
        },
        {
            "category": "roku",
            "homepage": "https://github.com/georgejecook/rooibos",
            "description": "simple, flexible, fun brightscript test framework for roku scenegraph apps - georgejecook/rooibos",
            "title": "georgejecook/rooibos"
        },
        {
            "category": "hls",
            "homepage": "https://github.com/globocom/hlsclient",
            "description": "Python HLS Client.",
            "title": "globocom/hlsclient"
        },
        {
            "category": "ios-tvos",
            "homepage": "https://github.com/googleads/google-media-framework-ios",
            "description": "The Google Media Framework (GMF) is a lightweight media player designed to make video playback and integration with the Google IMA SDK on iOS easier. - googleads/google-media-framework-ios",
            "title": "googleads/google-media-framework-ios"
        },
        {
            "category": "ios-tvos",
            "homepage": "https://github.com/hanton/HTY360Player",
            "description": "Open Source iOS 360 Degree Panorama Video Player.",
            "title": "hanton/HTY360Player"
        },
        {
            "category": "ios-tvos",
            "homepage": "https://github.com/iina/iina",
            "description": "The modern video player for macOS.",
            "title": "iina/iina"
        },
        {
            "category": "hls",
            "homepage": "https://github.com/imsanthosh/HLS-Stream-health-monitoring-tool",
            "description": "HLS stream health monitoring utility tool provides an report of live HLS stream. This utility tool checks the all available bitrate streams and generates the report in html file format. HTML file i...",
            "title": "imsanthosh/HLS-Stream-health-monitoring-tool"
        },
        {
            "category": "roku",
            "homepage": "https://github.com/juliomalves/roku-libs",
            "description": "BrightScript Utility Libraries.",
            "title": "juliomalves/roku-libs"
        },
        {
            "category": "roku",
            "homepage": "https://github.com/karimkawambwa/roku-framework-example",
            "description": "This is a project to show how the boku-framework by Karim Kawambwa is used - karimkawambwa/roku-framework-example",
            "title": "karimkawambwa/roku-framework-example"
        },
        {
            "category": "roku",
            "homepage": "https://github.com/karimkawambwa/roku-framework",
            "description": "Roku app framework to make app creation easier and structured. Under construction - karimkawambwa/roku-framework",
            "title": "karimkawambwa/roku-framework"
        },
        {
            "category": "ios-tvos",
            "homepage": "https://github.com/kodlian/TVVLCPlayer",
            "description": "TVVLCPlayer lets you integrate easily a powerfull video player with playback control views to your tvOS apps. - kodlian/TVVLCPlayer",
            "title": "kodlian/TVVLCPlayer"
        },
        {
            "category": "tools",
            "homepage": "https://github.com/Kthulu120/liquid_dl",
            "description": "Liquid-dl is a simple tool for utlities such as FFMPEG, youtube-dl, and scdl. It provides a simple framework with simple point and click options allowing users to just click on what they need and u...",
            "title": "Kthulu120/liquid_dl"
        },
        {
            "category": [
                "learning",
                "ffmpeg"
            ],
            "homepage": "https://github.com/leandromoreira/ffmpeg-libav-tutorial",
            "description": "FFmpeg libav tutorial - learn how media works from basic to transmuxing, transcoding and more - leandromoreira/ffmpeg-libav-tutorial",
            "title": "leandromoreira/ffmpeg-libav-tutorial"
        },
        {
            "category": "ios-tvos",
            "homepage": "https://github.com/libobjc/SGPlayer",
            "description": "A powerful media play framework for iOS, macOS, and tvOS. - libobjc/SGPlayer",
            "title": "libobjc/SGPlayer"
        },
        {
            "category": "players",
            "homepage": "https://github.com/lightspark/lightspark",
            "description": "An open source flash player implementation.",
            "title": "lightspark/lightspark"
        },
        {
            "category": "hls",
            "homepage": "https://github.com/majamee/arch-ffmpeg-gpac",
            "description": "A ready-prepared video transcoding pipeline to create DASH/ HLS compatible video files & playlists - majamee/arch-ffmpeg-gpac",
            "title": "majamee/arch-ffmpeg-gpac"
        },
        {
            "category": "ffmpeg",
            "homepage": "https://github.com/markus-perl/ffmpeg-build-script",
            "description": "The FFmpeg build script provides an easy way to build a static FFmpeg on OSX and Linux with non-free codecs included. - markus-perl/ffmpeg-build-script",
            "title": "markus-perl/ffmpeg-build-script"
        },

        {
            "category": "roku",
            "homepage": "https://github.com/MediaBrowser/Emby.Roku",
            "description": "Emby for Roku. ",
            "title": "MediaBrowser/Emby.Roku"
        },
        {
            "category": "ffmpeg",
            "homepage": "https://github.com/microshow/RxFFmpeg",
            "description": "🔥RxFFmpeg 是基于 ( FFmpeg 4.0 + X264 + mp3lame + fdk-aac )",
            "title": "microshow/RxFFmpeg"
        },
        {
            "category": "hls",
            "homepage": "https://github.com/mifi/hls-vod",
            "description": "HTTP Live Streaming with on-the-fly encoding of any video file for Web/Apple TV/iPhone/iPad/iPod - mifi/hls-vod",
            "title": "mifi/hls-vod"
        },
        {
            "category": "roku",
            "homepage": "https://github.com/mrkjffrsn/RokuFramework",
            "description": "An opensource Roku framework.",
            "title": "mrkjffrsn/RokuFramework"
        },
        {
            "category": "hls",
            "homepage": "https://github.com/nmrony/hlsdownloader-cli",
            "description": "Downloads HLS Playlist file and TS chunks using Terminal - nmrony/hlsdownloader-cli",
            "title": "nmrony/hlsdownloader-cli"
        },
        {
            "category": "roku",
            "homepage": "https://github.com/nod/rokumote",
            "description": "osx app for controlling your roku because sometimes your kids lose the remote - nod/rokumote",
            "title": "nod/rokumote"
        },
        {
            "category": "players",
            "homepage": "https://github.com/nytimes/ios-360-videos",
            "description": "NYT360Video plays 360-degree video streamed from an AVPlayer on iOS. - nytimes/ios-360-videos",
            "title": "nytimes/ios-360-videos"
        },
        {
            "category": "hls",
            "homepage": "https://github.com/openHPI/nginx-hls-analyzer",
            "description": "Fork of fmsloganalyzer to adapt it for HLS streaming analyzes with nginx - openHPI/nginx-hls-analyzer",
            "title": "openHPI/nginx-hls-analyzer"
        },
        {
            "category": "ios-tvos",
            "homepage": "https://github.com/piemonte/Player",
            "description": "▶️ video player in Swift, simple way to play and stream media on iOS/tvOS - piemonte/Player",
            "title": "piemonte/Player"
        },
        {
            "category": "roku",
            "homepage": "https://developer.roku.com/docs/developer-program/core-concepts/playing-videos.md#PlayingVideos-Examples",
            "description": "Roku provides the simplest way to stream entertainment to your TV. On your terms. With thousands of available channels to choose from.",
            "title": "Playing Video Examples"
        },
        {
            "category": "encoding",
            "homepage": "https://github.com/ptrandev/swift-encoder",
            "description": "A fire-and-forget shell script that encodes multiple video and audio files with ffmpeg. - ptrandev/swift-encoder",
            "title": "ptrandev/swift-encoder"
        },
        {
            "category": "hls",
            "homepage": "https://github.com/r-plus/HLSion",
            "description": "HTTP Live Streaming (HLS) download manager to offline playback. - r-plus/HLSion",
            "title": "r-plus/HLSion"
        },
        {
            "category": "ios-tvos",
            "homepage": "https://github.com/renzifeng/ZFPlayer",
            "description": "Support customization of any player SDK and control layer",
            "title": "renzifeng/ZFPlayer"
        },
        {
            "category": "roku",
            "homepage": "https://github.com/rkoshak/sensorReporter",
            "description": "A python based service that receives sensor inputs and publishes them over REST (should work with any API but mainly tested with openHAB) or MQTT. It can also receive commands and perform an action...",
            "title": "rkoshak/sensorReporter"
        },
        {
            "category": "roku",
            "homepage": "https://github.com/RokuCommunity/brighterscript-formatter",
            "description": "A code formatter for BrighterScript (and BrightScript) - rokucommunity/brighterscript-formatter",
            "title": "rokucommunity/brighterscript-formatter"
        },
        {
            "category": "roku",
            "homepage": "https://github.com/rokucommunity/vscode-brightscript-language",
            "description": "A Visual Studio Code extension for Roku's BrightScript language - rokucommunity/vscode-brightscript-language",
            "title": "rokucommunity/vscode-brightscript-language"
        },
        {
            "category": "roku",
            "homepage": "https://github.com/rokudev/automated-channel-testing",
            "description": "Roku Automated Channel Testing: Selenium-based WebDriver + Robot Framework + Samples - rokudev/automated-channel-testing",
            "title": "rokudev/automated-channel-testing"
        },
        {
            "category": "roku",
            "homepage": "https://github.com/rokudev/dolby-audio-sample",
            "description": "A collection of Dolby test content available in different streaming protocols. - rokudev/dolby-audio-sample",
            "title": "rokudev/dolby-audio-sample"
        },
        {
            "category": "roku",
            "homepage": "https://github.com/rokudev/RAF4RSG-sample",
            "description": "sample demonstrating the Roku Advertising Framework in SceneGraph - rokudev/RAF4RSG-sample",
            "title": "rokudev/RAF4RSG-sample"
        },
        {
            "category": "roku",
            "homepage": "https://github.com/rokudev/samples",
            "description": "Collection of sample channels for side-loading on your Roku device - rokudev/samples",
            "title": "rokudev/samples"
        },
        {
            "category": "roku",
            "homepage": "https://github.com/rokudev/SceneGraphDeveloperExtensions",
            "description": "Contribute to rokudev/SceneGraphDeveloperExtensions development by creating an account on GitHub.",
            "title": "rokudev/SceneGraphDeveloperExtensions"
        },
        {
            "category": "roku",
            "homepage": "https://github.com/rokudev/SDK-Development-Guide",
            "description": "Contribute to rokudev/SDK-Development-Guide development by creating an account on GitHub.",
            "title": "rokudev/SDK-Development-Guide"
        },
        {
            "category": "roku",
            "homepage": "https://github.com/rokudev/unit-testing-framework",
            "description": "Tool for automating and testing Roku channels.",
            "title": "rokudev/unit-testing-framework"
        },
        {
            "category": "roku",
            "homepage": "https://github.com/rokudev/videoplayer-channel",
            "description": "SceneGraph version of the SDK1 VideoPlayer Channel  - rokudev/videoplayer-channel",
            "title": "rokudev/videoplayer-channel"
        },
        {
            "category": "roku",
            "homepage": "https://github.com/rolandoislas/BrightWebSocket",
            "description": "RFC 6455 WebSocket Library for the Roku.",
            "title": "rolandoislas/BrightWebSocket"
        },
        {
            "category": "hls",
            "homepage": "https://github.com/rounce/nginx-hls-module",
            "description": "Smooth Streaming Module fork. ",
            "title": "rounce/nginx-hls-module"
        },
        {
            "category": "web",
            "homepage": "https://github.com/sampotts/plyr",
            "description": "A simple HTML5, YouTube and Vimeo player.",
            "title": "sampotts/plyr"
        },
        {
            "category": "roku",
            "homepage": "https://github.com/schtanislau/brightscript-state-machine",
            "description": "State management for Roku channel..",
            "title": "schtanislau/brightscript-state-machine"
        },
        {
            "category": "learning",
            "homepage": "https://medium.com/@eyevinntechnology/server-less-video-backend-1a142d1d2ba",
            "description": "In this blog post by Jonas Rydholm Birmé he describes how a completely server-less video backend on AWS would look like.",
            "title": "Server-less Video Backend"
        },
        {
            "category": "ffmpeg",
            "homepage": "https://github.com/silencecorner/jre-ffmpeg-apline",
            "description": "Dockerfile [jre8](https://github.com/fabric8io-images/java) and [ffmpeg](https://hub.docker.com/r/jrottenberg/ffmpeg)  - silencecorner/jre-ffmpeg-apline",
            "title": "silencecorner/jre-ffmpeg-apline"
        },
        {
            "category": "roku",
            "homepage": "https://github.com/sjbarag/brs-testbed",
            "description": "A simple, buildable Roku channel that executes arbitrary BrightScript files. - sjbarag/brs-testbed",
            "title": "sjbarag/brs-testbed"
        },
        {
            "category": "tools",
            "homepage": "https://github.com/slhck/ffmpeg-bitrate-stats",
            "description": "Calculate bitrate statistics using FFmpeg",
            "title": "slhck/ffmpeg-bitrate-stats"
        },
        {
            "category": "tools",
            "homepage": "https://github.com/slhck/ffmpeg-debug-qp",
            "description": "FFmpeg Debug Script for QP Values",
            "title": "slhck/ffmpeg-debug-qp"
        },
        {
            "category": "ffmpeg",
            "homepage": "https://github.com/slhck/ffmpeg-encoding-course",
            "description": "An introduction to FFmpeg and its tools. ",
            "title": "slhck/ffmpeg-encoding-course"
        },
        {
            "category": "tools",
            "homepage": "https://github.com/slhck/scenecut-extractor",
            "description": "Extract scenecuts from video files using ffmpeg",
            "title": "slhck/scenecut-extractor"
        },
        {
            "category": "tools",
            "homepage": "https://github.com/slhck/ffmpeg-quality-metrics",
            "description": "Calculate quality metrics with FFmpeg (SSIM, PSNR, VMAF)",
            "title": "slhck/ffmpeg-quality-metrics"
        },
        {
            "category": "encoding",
            "homepage": "https://github.com/snickers/snickers",
            "description": ":chocolate_bar: An open source alternative to the video cloud encoding services. - snickers/snickers",
            "title": "snickers/snickers"
        },
        {
            "category": "tools",
            "homepage": "https://www.elecard.com/products/video-analysis/stream-analyzer",
            "description": "Professional Video Analysis Tool For Syntax Analysis Of Encoded Media Streams. Operates With MPEG-2 PS/TS, VES and MP4 Files. Automation, batch execution via Command Line Interface. Check your multiplexer",
            "title": "Stream Analyzer - ts analyzer, stream validation, ETSI TR 101 290 | Elecard: Video Compression Guru "
        },
        {
            "category": "roku",
            "homepage": "https://developer.roku.com/docs/specs/streaming.md#AudioandVideoSupport-AdaptiveBitrateFormats",
            "description": "Roku provides the simplest way to stream entertainment to your TV. On your terms. With thousands of available channels to choose from.",
            "title": "Audio and Video Support"
        },
        {
            "category": "roku",
            "homepage": "https://github.com/T-Pham/RokuJSONHelperNode",
            "description": "Roku SceneGraph JSON Helper.",
            "title": "T-Pham/RokuJSONHelperNode"
        },
        {
            "category": "qoe",
            "homepage": "https://medium.com/@eyevinntechnology/the-challenge-to-maintain-and-translate-creative-visual-ideas-to-everyones-viewing-devices-a88e1a841439",
            "description": "Many articles have already been posted drawing conclusions on what went wrong with the visual quality of a very popular TV show that was…",
            "title": "The Challenge to Maintain and Translate Creative Visual Ideas to Everyone’s Viewing Devices"
        },
        {
            "category": "hls",
            "homepage": "https://github.com/tjenkinson/mock-hls-server",
            "description": "Fake a live/event HLS stream from a VOD one. Useful for testing. - tjenkinson/mock-hls-server",
            "title": "tjenkinson/mock-hls-server"
        },
        {
            "category": "ads",
            "homepage": "https://medium.com/@eyevinntechnology/understanding-real-time-bidding-for-avod-services-861ebfa8bd13",
            "description": "We have in previous blog articles described the principles behind server-side ad-insertion and described some of the challenges with it as…",
            "title": "Understanding Real-time Bidding for AVOD Services"
        },
        {
            "category": "players",
            "homepage": "https://github.com/ustwo/videoplayback-ios",
            "description": "Swift AVPlayer wrapper using the VIPER architecture. Currently a work in progress  - ustwo/videoplayback-ios",
            "title": "ustwo/videoplayback-ios"
        },
        {
            "category": "roku",
            "homepage": "https://github.com/veeta-tv/jasmine-roku",
            "description": "Example jasmine tests using node-roku-test for verifying Roku channel behavior - veeta-tv/jasmine-roku",
            "title": "veeta-tv/jasmine-roku"
        },
        {
            "category": "ios-tvos",
            "homepage": "https://github.com/VeinGuo/VGPlayer",
            "description": "📺  A simple iOS video player by Vein.",
            "title": "VeinGuo/VGPlayer"
        },
        {
            "category": "roku",
            "homepage": "https://developer.roku.com/docs/references/scenegraph/media-playback-nodes/video.md",
            "description": "Roku provides the simplest way to stream entertainment to your TV. On your terms. With thousands of available channels to choose from.",
            "title": "Video Node Docs"
        },
        {
            "category": "web",
            "homepage": "https://github.com/video-dev/hls.js",
            "description": "JavaScript HLS client using Media Source Extension - video-dev/hls.js",
            "title": "video-dev/hls.js"
        },
        {
            "category": "testing",
            "homepage": "https://github.com/video-dev/streams",
            "description": "A repository of shared streams - no media uploads.",
            "title": "video-dev/streams"
        },
        {
            "category": "tools",
            "homepage": "https://github.com/video-dev/vtt.js",
            "description": "A JavaScript implementation of the WebVTT specification - video-dev/vtt.js",
            "title": "video-dev/vtt.js"
        },
        {
            "category": "web",
            "homepage": "https://github.com/videojs/video.js",
            "description": "Video.js - open source HTML5 & Flash video player.",
            "title": "videojs/video.js"
        },
        {
            "category": "players",
            "homepage": "https://github.com/videolan/vlc",
            "description": "VLC media player - All pull requests are ignored, please follow https://wiki.videolan.org/Sending_Patches_VLC/ - videolan/vlc",
            "title": "videolan/vlc"
        },
        {
            "category": "ios-tvos",
            "homepage": "https://github.com/vitoziv/VIMediaCache",
            "description": "Cache media file while play media using AVPlayer.",
            "title": "vitoziv/VIMediaCache"
        },
        {
            "category": "roku",
            "homepage": "https://github.com/willowtreeapps/ukor",
            "description": "A Roku build tool with support for build flavors.",
            "title": "willowtreeapps/ukor"
        },
        {
            "category": "ios-tvos",
            "homepage": "https://github.com/xiewei-wayne/FFEngine.framework",
            "description": "FFEngine framework is a high performance player sdk for iOS based on ffmpeg. - xiewei-wayne/FFEngine.framework",
            "title": "xiewei-wayne/FFEngine.framework"
        },
        {
            "category": "ios-tvos",
            "homepage": "https://github.com/xiewei-wayne/rtmp-video-player-for-ios",
            "description": "Based on FFEngine framework, a rtmp video player for apple iOS devices. - xiewei-wayne/rtmp-video-player-for-ios",
            "title": "xiewei-wayne/rtmp-video-player-for-ios"
        },
        {
            "category": "hls",
            "homepage": "https://github.com/zhaiweiwei/nginx-hls",
            "description": "Contribute to zhaiweiwei/nginx-hls development by creating an account on GitHub.",
            "title": "zhaiweiwei/nginx-hls"
        },
        {
            "category": "roku",
            "homepage": "https://github.com/zype/zype-roku-scenegraph",
            "description": "Contribute to zype/zype-roku-scenegraph development by creating an account on GitHub.",
            "title": "zype/zype-roku-scenegraph"
        },
        {
            "category": "dolby",
            "homepage": "https://docs.hybrik.com/api/v1/HybrikAPI.html?#getting-started",
            "title": "Hybrik API Reference"
        },
        {
            "category": "ffmpeg",
            "homepage": "https://github.com/bcoudurier/FFmbc",
            "description": "FFmpeg customized for broadcast and professional usage - bcoudurier/FFmbc",
            "title": "bcoudurier/FFmbc"
        },
        {
            "category": "dolby",
            "homepage": "https://github.com/hybrik/hybrik-samples",
            "description": "Hybrik Samples.",
            "title": "hybrik/hybrik-samples"
        },
        {
            "category": "dash",
            "homepage": "https://github.com/Eyevinn/docker-dash-packager",
            "description": "Open source MPEG DASH packager for live and VOD.",
            "title": "Eyevinn/docker-dash-packager"
        },
        {
            "category": "dash",
            "homepage": "https://github.com/Dash-Industry-Forum/ISOSegmentValidator",
            "description": "Contribute to Dash-Industry-Forum/ISOSegmentValidator development by creating an account on GitHub.",
            "title": "Dash-Industry-Forum/ISOSegmentValidator"
        },
        {
            "category": "dash",
            "homepage": "https://github.com/Viblast/dash-proxy",
            "description": "Easy downloading and mirroring of MPEG-DASH streams - Viblast/dash-proxy",
            "title": "Viblast/dash-proxy"
        },
        {
            "category": "testing",
            "homepage": "https://bitmovin.com/mpeg-dash-hls-examples-sample-streams/",
            "title": "DASH & HLS Sample Streams"
        },
        {
            "category": "hls",
            "homepage": "https://hlsbook.net/hls-fragmented-mp4/",
            "description": "At WWDC 2016, Apple announced support for fragmented MP4 (fMP4) as an alternative to MPEG-TS, which prior to their announcement was the only supported format. So why use fragmented MP4 files? Well,…",
            "title": "HLS and Fragmented MP4"
        },
        {
            "category": "learning",
            "homepage": "https://github.com/matmoi/create-DASH-HLS/",
            "description": "A tutorial to generate fMp4 files compatible with dash and HLS - matmoi/create-DASH-HLS",
            "title": "matmoi/create-DASH-HLS"
        },
        {
            "category": "encoding",
            "homepage": "https://github.com/realeyes-media/demo-encoder/",
            "description": "A nodejs encoding system based on ffmpeg and configured to write HLS streaming files to S3 - realeyes-media/demo-encoder",
            "title": "realeyes-media/demo-encoder"
        },
        {
            "category": "hls",
            "homepage": "https://github.com/nmrony/hlsdownloader",
            "description": "Downloads HLS Playlist file and TS chunks.",
            "title": "nmrony/hlsdownloader"
        },
        {
            "category": "encoding",
            "homepage": "https://medium.com/netflix-techblog/a-large-scale-comparison-of-x264-x265-and-libvpx-a-sneak-peek-2e81e88f8b0f",
            "description": "a Sneak Peek",
            "title": "A Large-Scale Comparison of x264, x265, and libvpx"
        },
        {
            "category": "talks",
            "homepage": "https://developer.apple.com/videos/play/wwdc2017/504/",
            "description": "HTTP Live Streaming allows you to stream live and on-demand content to global audiences. Learn about great new features and enhancements...",
            "title": "Advances in HTTP Live Streaming - WWDC 2017 - Videos - Apple Developer"
        },
        {
            "category": "hevc",
            "homepage": "https://www.streamingmedia.com/Articles/ReadArticle.aspx?ArticleID=121878",
            "description": "Adding HEVC to your HLS streams is looking like a no brainer, but if you decide to do so, you may not want to take Apple's HEVC encoding recommendations verbatim. You'll deliver noticeably higher quality video if you follow the advice detailed below.",
            "title": "Apple Got It Wrong: Encoding Specs for HEVC in HLS "
        },
        {
            "category": "ffmpeg",
            "homepage": "https://nomadyun.wordpress.com/2018/04/12/how-to-generate-a-fmp4-hls-live-stream-with-ffmpeg/",
            "description": "ffmpeg -re -stream_loop -1 -i voweb.mp4 -hls_fmp4_init_filename init.mp4 -vf “settb=AVTB,setpts=’trunc(PTS/1K)*1K+st\\(1,trunc(RTCTIME/1K))-1K*trunc(ld(1)/1K)’,\\ drawtext=fontfile=…",
            "title": "How to generate a fmp4 hls live stream with FFMPEG"
        },
        {
            "category": "drm",
            "homepage": "https://tools.ietf.org/html/draft-pantos-hls-rfc8216bis-00#section-5.1",
            "title": "draft-pantos-hls-rfc8216bis-00 - HTTP Live Streaming 2nd Edition"
        },
        {
            "category": "drm",
            "homepage": "https://go.buydrm.com/thedrmblog/hevc-drm-market-update",
            "description": "Since time eternal, the streaming industry has toiled with and extolled the virtues of CODECs and their key enablement of the entire digital video experience. Now comes the latest candy in the increasingly large bowl, H.265 (MPEG-H Part 2) or as it’s more commonly known. HEVC.",
            "title": "HEVC DRM Market Update"
        },
        {
            "category": "ffmpeg",
            "homepage": "https://superuser.com/questions/1295957/ffmpeg-and-hardware-acceleration-of-hevc-transcoding-on-mac",
            "description": "I have a MacBook Pro with a Kaby Lake processor running macOS High Sierra (10.12). Is it possibe somehow to setup FFmpeg to utilize hardware encoding of HEVC with toolbox, instead of libx265?",
            "title": "Is it possible to get FFmpeg to use hardware acceleration for HEVC transcoding on macOS?"
        },
        {
            "category": "encoding",
            "homepage": "https://blog.twitch.tv/en/2017/10/10/live-video-transmuxing-transcoding-f-fmpeg-vs-twitch-transcoder-part-i-489c1c125f28/",
            "title": "Live Video Transmuxing/Transcoding: FFmpeg vs TwitchTranscoder, Part I"
        },
        {
            "category": "encoding",
            "homepage": "https://blog.twitch.tv/live-video-transmuxing-transcoding-ffmpeg-vs-twitchtranscoder-part-ii-4973f475f8a3?source=userActivityShare-94bccb50d11-1561003748&_branch_match_id=670105191114382351&gi=fd8d504494f4",
            "title": "Live Video Transmuxing/Transcoding: FFmpeg vs TwitchTranscoder, Part 2"
        },
        {
            "category": "learning",
            "homepage": "https://medium.com/@eyevinntechnology/internet-video-streaming-abr-part-1-b10964849e19?source=userActivityShare-94bccb50d11-1559723768&_branch_match_id=664736558865703297",
            "description": "Background",
            "title": "Internet Video Streaming — ABR part 1"
        },
        {
            "category": "tools",
            "homepage": "https://medium.com/@eyevinntechnology/a-docker-container-with-the-video-streaming-tools-you-need-b8319e98f36a",
            "description": "As a video streaming technician there are a number of tools that you find yourself using on a daily basis. Wouldn’t it be handy if all…",
            "title": "A Docker container with the video streaming tools you need"
        },
        {
            "category": "tools",
            "homepage": "https://github.com/ZaifSenpai/Batch-Py-Remux",
            "description": "Convert mkv video to hevc (h.265).",
            "title": "ZaifSenpai/Batch-Py-Remux"
        },
        {
            "category": "tools",
            "homepage": "https://github.com/AKSHAYUBHAT/DeepVideoAnalytics",
            "description": "A distributed visual search and visual data analytics platform. - AKSHAYUBHAT/DeepVideoAnalytics",
            "title": "AKSHAYUBHAT/DeepVideoAnalytics"
        },
        {
            "category": [
                "tools",
                "encoding"
            ],
            "homepage": "https://github.com/video-dev/video-transcoding-api",
            "description": "Agnostic API to transcode media assets across different cloud services. - video-dev/video-transcoding-api",
            "title": "video-dev/video-transcoding-api"
        },
        {
            "category": "learning",
            "homepage": "https://medium.com/@eyevinntechnology/internet-video-streaming-abr-part-2-dbce136b0d7c?source=userActivityShare-94bccb50d11-1559723862&_branch_match_id=664736952377004405",
            "description": "Background",
            "title": "Internet Video Streaming — ABR part 2"
        },
        {
            "category": "tools",
            "homepage": "https://github.com/realeyes-media/alpine-bento-ffmpeg",
            "description": "Alpine Linux with FFMPEG, Bento, and PM2.",
            "title": "realeyes-media/alpine-bento-ffmpeg"
        },
        {
            "category": "ffmpeg",
            "homepage": "https://github.com/nextbreakpoint/ffmpeg4java",
            "description": "FFmpeg4Java provides a JNI wrapper of FFmpeg library - nextbreakpoint/ffmpeg4java",
            "title": "nextbreakpoint/ffmpeg4java"
        },
        {
            "category": "cdn",
            "homepage": "https://aws.amazon.com/blogs/networking-and-content-delivery/lambdaedge-design-best-practices/",
            "description": "Lambda@Edge transforms CloudFront into a highly programmable CDN with serverless compute capabilities closer to your viewers around the world. This blog is the first in a series that explains best practices associated with using Lambda@Edge functions to customize your content delivery.",
            "title": "Lambda@Edge Design Best Practices | Amazon Web Services"
        },
        {
            "category": "ffmpeg",
            "homepage": "https://medium.com/@eyevinntechnology/generate-mpeg-ts-from-file-with-ffmpeg-7561181e6369?source=userActivityShare-94bccb50d11-1560983471&_branch_match_id=670020142756633081",
            "description": "In this post I will describe how an MPEG-TS multicast stream can be generated with ffmpeg by looping an MP4 file and a Docker container…",
            "title": "Generate MPEG-TS from file with ffmpeg"
        },
        {
            "category": "encoding",
            "homepage": "https://github.com/alfg/docker-bento4",
            "description": "A dockerized Bento4 from source. Built on Alpine Linux.  - alfg/docker-bento4",
            "title": "alfg/docker-bento4"
        },
        {
            "category": "dolby",
            "homepage": "https://www.dolby.com/us/en/technologies/dolby-vision/dolby-vision-for-creative-professionals.html",
            "description": "The Dolby Vision integrated workflow gives you the tools needed to efficiently create wide color gamut and high dynamic range content and ensures that the look you create in the color suite stays true when experienced across across a multitude of devices. With Dolby Vision high dynamic range imaging, you get bolder highlights and incredible contrast. That means greater sharpness, depth, and more detailed shadows to expand your storytelling possibilities like never before.",
            "title": "Dolby Vision for Content Creators | Dolby Laboratories"
        },
        {
            "category": [
                "tools",
                "hls",
                "dash"
            ],
            "homepage": "https://github.com/majamee/auto-dash-hls",
            "description": "Automated toolchain for generating DASH/ HLS compatible files from all videos inside a root folder - majamee/auto-dash-hls",
            "title": "majamee/auto-dash-hls"
        },
        {
            "category": "hevc",
            "homepage": "https://ieeexplore.ieee.org/ielx7/76/7372356/07254155.pdf?tp=&arnumber=7254155&isnumber=7372356&ref=",
            "title": "Video Quality Evaluation Methodology and Verification Testing of HEVC Compression Performance"
        },
        {
            "category": "qoe",
            "homepage": "https://github.com/Netflix/vmaf/",
            "description": "Perceptual video quality assessment based on multi-method fusion. - Netflix/vmaf",
            "title": "Netflix/vmaf"
        },
        {
            "category": "learning",
            "homepage": "https://www.miracletutorials.com/hls-adaptive-streaming-tutorial-with-cloudfront-jw-player/",
            "description": "A step-by-step HLS adaptive streaming tutorial with CloudFront & JW Player in two parts. It is easier than you think. This tutorial presumes you have",
            "title": "HLS adaptive streaming tutorial with CloudFront & JW Player | Miracle Tutorials"
        },
        {
            "category": "cdn",
            "homepage": "https://docs.aws.amazon.com/AmazonCloudFront/latest/DeveloperGuide/lambda-edge-how-it-works-tutorial.html",
            "description": "This tutorial shows you how to get started with Lambda@Edge by helping you create and add a sample Node.js function that runs in CloudFront. The example that we walk through adds HTTP security headers to a response, which can improve security and privacy for a website. (That said, you don’t need a website for this walkthrough; we simply add security headers to a response when CloudFront retrieves a file.)",
            "title": "Lambda Edge Tutorial"
        },
        {
            "category": "dash",
            "homepage": "https://github.com/djvergad/dash",
            "description": "An MPEG/DASH client-server module for simulating rate adaptation mechanisms over HTTP/TCP. - djvergad/dash",
            "title": "djvergad/dash"
        },
        {
            "category": [
                "specs-and-standards",
                "dash"
            ],
            "homepage": "https://www.iso.org/standard/75485.html",
            "description": "Information technology — Dynamic adaptive streaming over HTTP (DASH) — Part 1: Media presentation description and segment formats",
            "title": "ISO/IEC 23009-1:2019"
        },
        {
            "category": "dash",
            "homepage": "https://github.com/caststack/python-mpegdash",
            "description": "MPEG-DASH MPD(Media Presentation Description) Parser - sangwonl/python-mpegdash",
            "title": "sangwonl/python-mpegdash"
        },
        {
            "category": "learning",
            "homepage": "https://developer.apple.com/documentation/http_live_streaming/example_playlists_for_http_live_streaming/video_on_demand_playlist_construction",
            "title": "Video on Demand Playlist Construction | Apple Developer Documentation"
        },
        {
            "category": "tools",
            "homepage": "https://github.com/gpac/gpac",
            "description": "GPAC main code repository.",
            "title": "gpac/gpac"
        },
        {
            "category": "tools",
            "homepage": "https://github.com/coopernurse/nginx-s3-proxy",
            "description": "nginx compiled with aws-auth support, suitable for S3 reverse proxy usage - coopernurse/nginx-s3-proxy",
            "title": "coopernurse/nginx-s3-proxy"
        },
        {
            "category": "learning",
            "homepage": "https://developer.apple.com/documentation/http_live_streaming/example_playlists_for_http_live_streaming/creating_a_master_playlist#overview",
            "title": "Creating a Master Playlist | Apple Developer Documentation"
        },
        {
            "category": "learning",
            "homepage": "https://developer.apple.com/documentation/http_live_streaming/example_playlists_for_http_live_streaming/adding_alternate_media_to_a_playlist",
            "title": "Adding Alternate Media to a Playlist | Apple Developer Documentation"
        },
        {
            "category": "dash",
            "homepage": "https://github.com/carlanton/mpd-tools",
            "description": "DASH MPD tools for Java.",
            "title": "carlanton/mpd-tools"
        },
        {
            "category": "hls",
            "homepage": "https://github.com/carlanton/m3u8-parser",
            "description": "HLS compliant m3u8 parser for Java.",
            "title": "carlanton/m3u8-parser"
        },
        {
            "category": [
                "tools",
                "encoding"
            ],
            "homepage": "https://github.com/gkozlenko/node-video-lib",
            "description": "Node.js Video Library / MP4 & FLV parser / MP4 builder / HLS muxer - gkozlenko/node-video-lib",
            "title": "gkozlenko/node-video-lib"
        },
        {
            "category": "learning",
            "homepage": "https://medium.com/@eyevinntechnology/chessboard-for-beginners-video-encoding-compression-and-resolutions-bcefe04fa639",
            "description": "Written by: Boris Asadanin, Streaming Media Consultant at Eyevinn Technology",
            "title": "Video Encoding — Compression and Resolutions"
        },
        {
            "category": "dash",
            "homepage": "https://github.com/Eyevinn/vp9-dash",
            "description": "FFMpeg wrapper script to create VP9 MPEG-DASH packages - Eyevinn/vp9-dash",
            "title": "Eyevinn/vp9-dash"
        },
        {
            "category": "dash",
            "homepage": "https://github.com/nickdesaulniers/combine-mpd",
            "description": "Combine MPEG DASH MPD manifest files.",
            "title": "nickdesaulniers/combine-mpd"
        },
        {
            "category": "dash",
            "homepage": "https://github.com/theolampert/dash-server",
            "description": "Small, command-line HTTP/2 file server for serving MPEG-DASH content. - theolampert/dash-server",
            "title": "theolampert/dash-server"
        },
        {
            "category": "subtitles-and-captions",
            "homepage": "https://docs.aws.amazon.com/mediaconvert/latest/ug/dvb-sub-output-captions.html",
            "description": "** If your output captions are DVB-Sub, set them up in your outputs according to the following information.",
            "title": "DVB captions in media convert"
        },
        {
            "category": "dash",
            "homepage": "https://github.com/stultus/mp4-to-mpegdash-py",
            "description": "Python Script to convert a MP4 file into onDemand MPEG-DASH - stultus/mp4-to-mpegdash-py",
            "title": "stultus/mp4-to-mpegdash-py"
        },
        {
            "category": "drm",
            "homepage": "https://github.com/CrackerCat/video_decrypter",
            "description": "Decrypt video from a streaming site with MPEG-DASH Widevine DRM encryption. - CrackerCat/video_decrypter",
            "title": "CrackerCat/video_decrypter"
        },
        {
            "category": "dash",
            "homepage": "https://github.com/Eyevinn/dash-validator-js",
            "description": "MPEG DASH validator JS library. ",
            "title": "Eyevinn/dash-validator-js"
        },
        {
            "category": "reading",
            "homepage": "https://medium.com/@eyevinntechnology/server-less-just-in-time-packaging-with-aws-fargate-and-unified-origin-by-unified-streaming-c1682dc051ca?source=userActivityShare-94bccb50d11-1559724204&_branch_match_id=664738392430917730",
            "description": "In this blog article Jonas Rydholm Birmé describes how he created a server-less just-in-time packaging origin, using AWS ECS Fargate tasks…",
            "title": "Server-less Just-in-Time Packaging with AWS Fargate and Unified Origin by Unified Streaming"
        },
        {
            "category": "learning",
            "homepage": "https://developer.apple.com/documentation/http_live_streaming/example_playlists_for_http_live_streaming/live_playlist_sliding_window_construction",
            "title": "Live Playlist (Sliding Window) Construction | Apple Developer Documentation"
        },
        {
            "category": "learning",
            "homepage": "https://videoblerg.wordpress.com/2017/11/10/ffmpeg-and-how-to-use-it-wrong/",
            "description": "I’ve been in the streaming media industry since 2008 and have seen a lot of misinformation regarding both FFmpeg and libx264. In this post I hope to help shed some light on what does and does…",
            "title": "FFmpeg and how to use it wrong"
        },
        {
            "category": "subtitles-and-captions",
            "homepage": "https://github.com/Comcast/cea-extractor",
            "description": "Parsing and display logic for CEA-608 caption data in fragmented MP4 files. - Comcast/cea-extractor",
            "title": "Comcast/cea-extractor"
        },
        {
            "category": "ios-tvos",
            "homepage": "https://github.com/MPEGDASHPlayer/MPEGDASH-iOS-Player",
            "description": "The MPEG-DASH Player iOS Application.",
            "title": "MPEGDASHPlayer/MPEGDASH-iOS-Player"
        },
        {
            "category": "drm",
            "homepage": "https://www.wowza.com/docs/how-to-secure-apple-hls-streaming-using-drm-encryption",
            "description": "Protect live and on-demand HLS streaming using DRM encryption in Wowza Streaming Engine.",
            "title": "Secure HLS streaming using DRM encryption"
        },
        {
            "category": "audio",
            "homepage": "https://developers.google.com/assistant/tools/audio-loudness",
            "title": "Audio Loudness  |  Conversational Actions  |  Google Developers"
        },
        {
            "category": "audio",
            "homepage": "https://www.iskysoft.com/video-editing/how-to-increase-volume-in-audacity.html",
            "description": "How to increase volume in Audacity? This article will guide you to change volume in Audacity and its alternative tool. You can pick up one of them to edit volume in Audacity as you like.",
            "title": "Quick Tutorial: How to Increase Volume in Audacity [2019 Update]"
        },
        {
            "category": "subtitles-and-captions",
            "homepage": "https://github.com/xinnjie/extract-subtitle",
            "description": "extract subtitles from video.",
            "title": "xinnjie/extract-subtitle"
        },
        {
            "category": "subtitles-and-captions",
            "homepage": "https://github.com/awslabs/serverless-subtitles",
            "description": "Serverless Subtitles can handle a video input, extract the sound, transcript it and generate different subtitle files for your video. - awslabs/serverless-subtitles",
            "title": "awslabs/serverless-subtitles"
        },
        {
            "category": "subtitles-and-captions",
            "homepage": "https://github.com/abinashmeher999/voice-data-extract",
            "description": "A command line interface to combine text information from subtitles with voice data in the video. Provides a convenient way to generate training data for speech-recognition purposes. - abinashmeher...",
            "title": "abinashmeher999/voice-data-extract"
        },
        {
            "category": "tools",
            "homepage": "https://github.com/Comcast/mamba",
            "description": "Mamba is a Swift iOS, tvOS and macOS framework to parse, validate and write HTTP Live Streaming (HLS) data. - Comcast/mamba",
            "title": "Comcast/mamba"
        },
        {
            "category": "tools",
            "homepage": "https://github.com/Comcast/eel",
            "description": "A simple proxy service to forward JSON events and transform or filter them along the way. - Comcast/eel",
            "title": "Comcast/eel"
        },
        {
            "category": "learning",
            "homepage": "https://medium.com/@eyevinntechnology/ott-content-delivery-multi-cdn-8cd90ad2628a?source=userActivityShare-94bccb50d11-1560983307&_branch_match_id=670019455010399744",
            "description": "Background",
            "title": "OTT Content Delivery– Multi CDN"
        },
        {
            "category": "dash",
            "homepage": "https://github.com/Dash-Industry-Forum/dash.js",
            "description": "A reference client implementation for the playback of MPEG DASH via Javascript and compliant browsers. - Dash-Industry-Forum/dash.js",
            "title": "Dash-Industry-Forum/dash.js"
        },
        {
            "category": "dash",
            "homepage": "https://github.com/tchakabam/dash-proxy",
            "description": "Experimental MPEG-DASH media gateway - proxy on-the-fly modified MP4 segment metadata - tchakabam/dash-proxy",
            "title": "tchakabam/dash-proxy"
        },
        {
            "category": "tools",
            "homepage": "https://github.com/Marcos-A/STRCleaner",
            "description": "Script that extracts all the text from a subtitles file ignoring time indications, HTML tags and other alien info. - Marcos-A/STRCleaner",
            "title": "Marcos-A/STRCleaner"
        },
        {
            "category": "hevc",
            "homepage": "https://forum.doom9.org/showthread.php?t=172458",
            "description": " Suggestion for x265's --tune film High Efficiency Video Coding (HEVC)",
            "title": " Suggestion for x265's --tune film - Doom9's Forum"
        },
        {
            "category": "tools",
            "homepage": "https://github.com/liwf616/awesome-live-stream",
            "description": "Webrtc && Nginx && DASH && Quic 学习资料收集，持续更新中.",
            "title": "liwf616/awesome-live-stream"
        },
        {
            "category": "ffmpeg",
            "homepage": "https://github.com/jrottenberg/ffmpeg",
            "description": "Docker build for FFmpeg on Ubuntu / Alpine / Centos 7 / Scratch - jrottenberg/ffmpeg",
            "title": "jrottenberg/ffmpeg"
        },
        {
            "category": "tools",
            "homepage": "https://link.medium.com/Lu3GnIPeg0",
            "description": "At Netflix, our real-time data infrastructure have embraced the multi-cluster Kafka architecture and Flink powered stream processing…",
            "title": "Inca — Message Tracing and Loss Detection For Streaming Data @Netflix"
        },
        {
            "category": "chromecast",
            "homepage": "https://github.com/googlecast/CastReceiver",
            "description": "Reference Receiver: CastReceiver shows how to develop a fully Cast Design Checklist compliant receiver with additional features. - googlecast/CastReceiver",
            "title": "googlecast/CastReceiver"
        },

        {
            "category": "subtitles-and-captions",
            "homepage": "https://github.com/BingLingGroup/autosub",
            "description": "Command-line utility to transcribe/translate from video/audio/subtitles to subtitles  - BingLingGroup/autosub",
            "title": "BingLingGroup/autosub"
        },
        {
            "category": "hls",
            "homepage": "https://github.com/selsta/hlsdl",
            "description": "C program to download VoD HLS (.m3u8) files.",
            "title": "selsta/hlsdl"
        },
        {
            "category": "hls",
            "homepage": "https://github.com/lcy0321/m3u8-downloader",
            "description": "Download the ts files according to the given m3u8 file. - lcy0321/m3u8-downloader",
            "title": "lcy0321/m3u8-downloader"
        },
        {
            "category": "learning",
            "homepage": "https://bitmovin.com/encoding-definition-bitrates/?utm_campaign=Newsletter&utm_medium=email&_hsenc=p2ANqtz-8MPFxhR7snQrxPYM7Bl3UTEMgOh5ZXoDQCHjLl9lkskqE0IfBhEuz3us39Br-lvA_CnyNmQl6L5wqO6iKOfAJ8HznenQ&_hsmi=79678208&utm_content=79677632&utm_source=hs_email&hsCtaTracking=b8eb0e0a-f292-435e-8b99-719b75d81412%7C367afa65-d810-4c2e-aa2c-c87e897a8942",
            "title": "Back to Basics: Encoding Definition and Adaptive Bitrate"
        },
        {
            "category": "hevc",
            "homepage": "https://youtu.be/p6dLZfs0jTY",
            "description": "Standardization of High Efficiency Video Coding (HEVC) Jens-Rainer Ohm, Institute of Communication Engineering, RWTH Aachen University, DE",
            "title": "Standardization of High Efficiency Video Coding (HEVC)"
        },
        {
            "category": "reading",
            "homepage": "https://www.streamingmedia.com/Articles/ReadArticle.aspx?ArticleID=101310",
            "description": "For the armed forces, streaming is a matter of national security. Here's an exclusive look at how the military, from analysts to ground troops, is using streaming video.",
            "title": "Video in the War Zone: The Current State of Military Streaming"
        },
        {
            "category": "reading",
            "homepage": "https://www.streamingmedia.com/Articles/ReadArticle.aspx?ArticleID=135141",
            "description": "Metadata and low-latency video create a tactical advantage in intelligence-gathering and decision making. Discover why HEVC is gaining momentum in the armed forces, and Android is preferred over iOS.",
            "title": "Streaming Live From the Battlefield: Military Video in 2019"
        },
        {
            "category": "tools",
            "homepage": "https://github.com/estliberitas/node-thumbnails-webvtt",
            "description": "Video thumbnail generator generating WebVTT spec file - estliberitas/node-thumbnails-webvtt",
            "title": "estliberitas/node-thumbnails-webvtt"
        },
        {
            "category": "learning",
            "homepage": "https://gist.github.com/mrbar42/ae111731906f958b396f30906004b3fa",
            "description": "bash scripts to create VOD HLS stream with ffmpeg almighty (tested on Linux and OS X) - README.md",
            "title": "bash scripts to create VOD HLS stream with ffmpeg almighty (tested on Linux and OS X)"
        },
        {
            "category": "learning",
            "homepage": "https://softron.zendesk.com/hc/en-us/articles/207694617-HOW-TO-View-an-HLS-Stream-in-QuickTime-or-VLC?mobile_site=true",
            "title": "HOW TO: View an HLS Stream in QuickTime or VLC – Softron Support Desk"
        },
        {
            "category": "learning",
            "homepage": "https://docs.peer5.com/guides/production-ready-hls-vod/",
            "description": "Peer5 documentation",
            "title": "Creating A Production Ready Multi Bitrate HLS VOD stream - Peer5 P2P Docs"
        },
        {
            "category": "talks-presentations-podcasts",
            "homepage": "https://www.youtube.com/watch?v=lZI51YzIgVE",
            "description": "Talk by Jonah Horowitz, Albert Tobey What does it take to be a Netflix SRE? With tens of thousands of Linux instances in a distributed system architecture, a...",
            "title": "From Sys Admin to Netflix SRE"
        },
        {
            "category": "tools",
            "homepage": "https://github.com/Eyevinn/toolbox",
            "description": "A set of Docker containers with Streaming tools.",
            "title": "Eyevinn/toolbox"
        },
        {
            "category": "hls",
            "homepage": "https://www.bento4.com/developers/hls/",
            "title": "HLS | Bento4"
        },
        {
            "category": "encoding",
            "homepage": "https://www.bento4.com/",
            "title": "Bento4 | Fast, Modern Tools and C++ Class Library for all your MP4 and DASH media format needs"
        },
        {
            "category": "encoding",
            "homepage": "https://github.com/cannonbeach/ott-packager",
            "description": "OTT/ABR streaming encoder (H264/HEVC) and packager for DASH and HLS - cannonbeach/ott-packager",
            "title": "cannonbeach/ott-packager"
        },
        {
            "category": "introduction",
            "homepage": "https://www.slideshare.net/vcodex/a-short-history-of-video-coding?from_m_app=ios",
            "description": "Video coding is an essential component of video streaming, digital TV, video chat and many other technologies. This presentation, an invited lecture to the US …",
            "title": "A short history of video coding"
        },
        {
            "category": "qoe",
            "homepage": "https://medium.com/@jnoduq/video-bench-how-measure-your-video-quality-easily-85a0feb8f6e2",
            "description": "Introduction",
            "title": "Video Bench — How measure your video quality easily"
        },
        {
            "category": "qoe",
            "homepage": "https://github.com/JNoDuq/videobench",
            "description": "VMAF PSNR Bitrate Analyzer.",
            "title": "JNoDuq/videobench"
        },
        {
            "category": "ads",
            "homepage": "https://medium.com/@eyevinntechnology/understanding-server-side-dynamic-ad-insertion-d7ed90e34aa2",
            "description": "In this post we’re explaining the principles behind Server-Side Dynamic Ad Insertion technology. If you are already familiar with video…",
            "title": "Understanding Server-Side Dynamic Ad Insertion"
        },
        {
            "category": "ads",
            "homepage": "https://www.tvtechnology.com/opinions/scte10435-and-beyond-a-look-at-ad-insertion-in-an-ott-world",
            "description": "Ad Insertion is a very important part of many video delivery systems because of the monetization aspect—it generates revenue!",
            "title": "SCTE-104/35 and Beyond: A Look at Ad Insertion in an OTT World"
        },
        {
            "category": "tools",
            "homepage": "https://github.com/obsproject/obs-studio",
            "description": "OBS Studio - Free and open source software for live streaming and screen recording - obsproject/obs-studio",
            "title": "obsproject/obs-studio"
        },
        {
            "category": "tools",
            "homepage": "https://obsproject.com/",
            "description": "OBS (Open Broadcaster Software) is free and open source software for video recording and live streaming. Stream to Twitch, YouTube and many other providers or record your own videos with high quality H264 / AAC encoding.",
            "title": "Open Broadcaster Software | OBS"
        },
        {
            "category": "testing",
            "homepage": "https://github.com/artilleryio/artillery-plugin-hls",
            "description": "Load test HTTP Live Streaming (HLS) servers with Artillery 🎥 - artilleryio/artillery-plugin-hls",
            "title": "artilleryio/artillery-plugin-hls"
        },
        {
            "category": "ios-tvos",
            "homepage": "https://github.com/tanersener/mobile-ffmpeg",
            "description": "FFmpeg for Android, iOS and tvOS.",
            "title": "tanersener/mobile-ffmpeg"
        },
        {
            "category": "tools",
            "homepage": "https://github.com/minio/minio",
            "description": "MinIO is a high performance object storage server compatible with Amazon S3 APIs - minio/minio",
            "title": "minio/minio"
        },
        {
            "category": "learning",
            "homepage": "https://dev.to/samuyi/how-to-setup-nginx-for-hls-video-streaming-on-centos-7-3jb8",
            "description": "How to live stream videos with Nginx",
            "title": "How To Setup Nginx For HLS Video Streaming On Centos 7"
        },
        {
            "category": "learning",
            "homepage": "https://mux.com/blog/mobile-hls-guide/",
            "description": "HTTP Live Streaming, also known as HLS, is the most common format used today for streaming video. If you're building a video streaming application today, you should probably use HLS. Apple created the HLS standard in 2009, and it is the required streaming format for iOS devices. Since then, Android",
            "title": "Guide to Mobile Video Streaming with HLS"
        },
        {
            "category": "learning",
            "homepage": "https://www.toptal.com/apple/introduction-to-http-live-streaming-hls",
            "description": "This article explains how HTTP Live Streaming works and demonstrates how to create an HLS player in Android.",
            "title": "Introduction to HTTP Live Streaming: HLS on Android and More"
        },
        {
            "category": "testing",
            "homepage": "https://artillery.io/docs/plugin-hls/",
            "title": "HTTP Live Streaming (HLS) - Artillery.io Docs"
        },
        {
            "category": "learning",
            "homepage": "https://developer.apple.com/documentation/http_live_streaming/understanding_the_http_live_streaming_architecture",
            "title": "Understanding the HTTP Live Streaming Architecture | Apple Developer Documentation"
        },
        {
            "category": "players",
            "homepage": "https://github.com/tjenkinson/media-element-syncer",
            "description": "Synchronise two or more HTML5 media elements.",
            "title": "tjenkinson/media-element-syncer"
        },
        {
            "category": "tools",
            "homepage": "https://github.com/watson-developer-cloud/text-to-speech-nodejs",
            "description": ":speaker: Sample Node.js Application for the IBM Watson Text to Speech Service - watson-developer-cloud/text-to-speech-nodejs",
            "title": "watson-developer-cloud/text-to-speech-nodejs"
        },
        {
            "category": "talks-presentations-podcasts",
            "homepage": "https://thevideoinsiders.simplecast.com/episodes",
            "description": "Video Insiders Podcast",
            "title": "The Video Insiders"
        },
        {
            "category": "testing",
            "homepage": "https://medium.com/netflix-techblog/automated-testing-on-devices-fc5a39f47e24",
            "description": "key concepts and infrastructure",
            "title": "Automated Testing on Devices"
        },
        {
            "category": "reading",
            "homepage": "https://medium.com/@eyevinntechnology/server-less-just-in-time-packaging-with-aws-fargate-and-unified-origin-by-unified-streaming-c1682dc051ca?source=userActivityShare-94bccb50d11-1560983627&_branch_match_id=670020794794030328",
            "description": "In this blog article Jonas Rydholm Birmé describes how he created a server-less just-in-time packaging origin, using AWS ECS Fargate tasks…",
            "title": "Server-less Just-in-Time Packaging with AWS Fargate and Unified Origin by Unified Streaming"
        },
        {
            "category": "players",
            "homepage": "https://github.com/vitalets/awesome-smart-tv",
            "description": ":zap:A curated list of awesome resources for building Smart TV apps - vitalets/awesome-smart-tv",
            "title": "vitalets/awesome-smart-tv"
        },
        {
            "category": "encoding",
            "homepage": "https://gitlab.com/olaris/olaris-server",
            "description": "GitLab.com",
            "title": "olaris / olaris-server"
        },
        {
            "category": "chromecast",
            "homepage": "https://codelabs.developers.google.com/codelabs/cast-receiver/#0",
            "title": "Build a basic Cast Receiver"
        },
        {
            "category": "ios-tvos",
            "homepage": "https://github.com/StyleShare/HLSCachingReverseProxyServer",
            "description": "A simple local reverse proxy server for HLS segment cache - StyleShare/HLSCachingReverseProxyServer",
            "title": "StyleShare/HLSCachingReverseProxyServer"
        },
        {
            "category": "audio",
            "homepage": "https://github.com/superpoweredSDK/Low-Latency-Android-iOS-Linux-Windows-tvOS-macOS-Interactive-Audio-Platform",
            "description": "🇸Superpowered Audio, Networking and Cryptographics SDKs. High performance and cross platform on Android, iOS, macOS, tvOS, Linux, Windows and modern web browsers. - superpoweredSDK/Low-Latency-Andr...",
            "title": "superpoweredSDK/Low-Latency-Android-iOS-Linux-Windows-tvOS-macOS-Interactive-Audio-Platform"
        },
        {
            "category": "players",
            "homepage": "https://github.com/davidAgo4g/VideoPlayer-iOS",
            "description": "A library based on FFMPEG to play video files on iOS using OpenGLES and AudioQueue. Build with theos - davidAgo4g/VideoPlayer-iOS",
            "title": "davidAgo4g/VideoPlayer-iOS"
        },
        {
            "category": "players",
            "homepage": "https://github.com/imoreapps/ffmpeg-avplayer-for-ios-tvos",
            "description": "A tiny but powerful iOS and Apple TV OS av player framework that's based on the FFmpeg library. - imoreapps/ffmpeg-avplayer-for-ios-tvos",
            "title": "imoreapps/ffmpeg-avplayer-for-ios-tvos"
        },
        {
            "category": "qoe",
            "homepage": "https://github.com/cta-wave/R4WG20-QoE-Metrics",
            "description": "Issue tracking repository for the R4-Wg20 QoE Initiative - cta-wave/R4WG20-QoE-Metrics",
            "title": "cta-wave/R4WG20-QoE-Metrics"
        },
        {
            "category": "specs-and-standards",
            "homepage": "https://tools.ietf.org/html/draft-pantos-hls-rfc8216bis-08",
            "title": "latest HLS Spec"
        },
        {
            "category": "specs-and-standards",
            "homepage": "https://dashif.org/guidelines/",
            "title": "DASH-IF IOPs"
        },
        {
            "category": "reading",
            "homepage": "https://www.smarthomebeginner.com/best-home-server-apps/",
            "description": "These are top 9 best home server apps to automate media management, so you get the latest Movies, Music and TV Shows in the best quality available.",
            "title": "9 Best Home Server Apps to Automate Media Management"
        },
        {
            "category": "hls",
            "homepage": "https://github.com/Eyevinn/vod-to-live",
            "description": "A python library to generate Live HLS from VOD.",
            "title": "Eyevinn/vod-to-live"
        },
        {
            "category": "hls",
            "homepage": "https://github.com/Eyevinn/hls-relay",
            "description": "Script to pull HLS stream from one origin and push to another origin - Eyevinn/hls-relay",
            "title": "Eyevinn/hls-relay"
        },
        {
            "category": "drm",
            "homepage": "https://bitmovin.com/digital-rights-management-everything-to-know/",
            "title": "Digital Rights Management (DRM) – Everything you need to know"
        },
        {
            "category": "reading",
            "homepage": "https://s3.amazonaws.com/solutions-reference/video-on-demand-on-aws/latest/video-on-demand-on-aws.pdf",
            "title": "VOD on AWS"
        },
        {
            "category": "audio",
            "homepage": "https://www.atsc.org/wp-content/uploads/2015/03/Techniques-for-establishing-and-maintaining-audio-loudness.pdf",
            "title": "Techniques for Establishing and Maintaining Audio Loudness for Digital Television"
        },
        {
            "category": "introduction",
            "homepage": "https://github.com/leandromoreira/digital_video_introduction",
            "description": "A hands-on introduction to video technology: image, video, codec (av1, vp9, h265) and more (ffmpeg encoding). - leandromoreira/digital_video_introduction",
            "title": "leandromoreira/digital_video_introduction"
        },
        {
            "category": "audio",
            "homepage": "https://bytesandbones.wordpress.com/2017/03/16/audio-nomalization-with-ffmpeg-using-loudnorm-ebur128-filter/",
            "title": "Audio normalization with ffmpeg using loudnorm (ebur128) filter"
        },
        {
            "category": "audio",
            "homepage": "https://www.learndigitalaudio.com/normalize-audio",
            "title": "normalizing Audio"
        },
        {
            "category": "audio",
            "homepage": "https://www.tcelectronic.com/brand/tcelectronic/loudness-explained#googtrans(en|en)",
            "description": "tcelectronic, ",
            "title": "Loudness Explained Page | Music Tribe - TC Electronic"
        },
        {
            "category": "audio",
            "homepage": "https://www.youtube.com/watch?v=iuEtQqC-Sqo",
            "description": "Florian Camerer gives an introduction to the European Broadcasting Union's R128 Broadcast Standard and speaks in general about perceived loudness, peak norma...",
            "title": "EBU R128 Introduction - Florian Camerer"
        },
        {
            "category": "audio",
            "homepage": "https://www.maketecheasier.com/normalize-music-files-with-ffmpeg/",
            "description": "If your music files are too loud, too soft, or have obnoxious peaks and irregular volume, you can use FFmpeg to normalize your music files. Here's how.",
            "title": "Adjust and Normalize Your Music Files with FFMPEG - Make Tech Easier"
        },
        {
            "category": "audio",
            "homepage": "https://www.premiumbeat.com/blog/how-to-set-audio-levels-for-video/",
            "description": "Bad sound can easily ruin good footage. Use these tips when it comes time to set audio levels for video and film projects.",
            "title": "How to Set Audio Levels for Video"
        },
        {
            "category": "audio",
            "homepage": "https://forum.audacityteam.org/viewtopic.php?t=63067",
            "title": "ReplayGain - Audacity Forum"
        },
        {
            "category": "audio",
            "homepage": "https://github.com/slhck/ffmpeg-normalize#examples",
            "description": "Audio Normalization for Python/ffmpeg.",
            "title": "slhck/ffmpeg-normalize"
        },
        {
            "category": "reading",
            "homepage": "https://medium.com/netflix-techblog/extracting-contextual-information-from-video-assets-ee9da25b6008",
            "description": "for an improved Netflix user experience",
            "title": "Extracting contextual information from video assets"
        },
        {
            "category": "players",
            "homepage": "https://github.com/peak3d/inputstream.adaptive",
            "description": "kodi inputstream addon for several manifest types.",
            "title": "peak3d/inputstream.adaptive"
        },
        {
            "category": "reading",
            "homepage": "https://www.streamingmedia.com/Articles/Editorial/Featured-Articles/Inside-MPEGs-Ambitious-Plan-to-Launch-3-Video-Codecs-in-2020-134694.aspx",
            "description": "The pace of innovation is getting faster and the demands on video codecs are getting greater. MPEG's three-part plan answers questions of royalties, licensing, and computational efficiency. Meet VVC, MPEG-5 Part 1 (EVC), and MPEG-5 Part 2 (LCEVC).",
            "title": "Inside MPEG's Ambitious Plan to Launch 3 Video Codecs in 2020"
        },
        {
            "category": "hls",
            "homepage": "https://github.com/Eyevinn/manifestparser",
            "description": "A manifest parser.",
            "title": "Eyevinn/manifestparser"
        },
        {
            "category": "tools",
            "homepage": "https://github.com/Eyevinn/docker-jit-capture",
            "description": "A Docker container for an open source Just-In-Time Capture Origin - Eyevinn/docker-jit-capture",
            "title": "Eyevinn/docker-jit-capture"
        },
        {
            "category": "subtitles-and-captions",
            "homepage": "https://github.com/Eyevinn/srt-metadata-extractor",
            "description": "Contribute to Eyevinn/srt-metadata-extractor development by creating an account on GitHub.",
            "title": "Eyevinn/srt-metadata-extractor"
        },
        {
            "category": "web",
            "homepage": "https://github.com/Eyevinn/ott-multiview",
            "description": "This is a web based multiview screen for HLS and MPEG-DASH streams based on hls.js and Shaka Player. - Eyevinn/ott-multiview",
            "title": "Eyevinn/ott-multiview"
        },
        {
            "category": "hevc",
            "homepage": "https://github.com/Eyevinn/docker-hevc",
            "description": "Docker container to create HEVC streaming packages - Eyevinn/docker-hevc",
            "title": "Eyevinn/docker-hevc"
        },
        {
            "category": "tools",
            "homepage": "https://github.com/Eyevinn/pseudo-live-playout",
            "description": "Contribute to Eyevinn/pseudo-live-playout development by creating an account on GitHub.",
            "title": "Eyevinn/pseudo-live-playout"
        },
        {
            "category": [
                "dash",
                "hls"
            ],
            "homepage": "https://github.com/Eyevinn/hls-to-dash",
            "description": "Open source packager and tools to rewrap live HLS to live MPEG DASH - Eyevinn/hls-to-dash",
            "title": "Eyevinn/hls-to-dash"
        },
        {
            "category": "web",
            "homepage": "https://github.com/Eyevinn/channel-engine-multiview",
            "description": "A multiview frontend for Eyevinn Channel Engine.",
            "title": "Eyevinn/channel-engine-multiview"
        },
        {
            "category": "ads",
            "homepage": "https://github.com/Eyevinn/vast-info",
            "description": "Parse a VAST or VMAP to show valuable information in a readable format - Eyevinn/vast-info",
            "title": "Eyevinn/vast-info"
        },
        {
            "category": "testing",
            "homepage": "https://github.com/bengarney/list-of-streams",
            "description": "Community list of public test streams for HLS and DASH. - bengarney/list-of-streams",
            "title": "bengarney/list-of-streams"
        },
        {
            "category": "introduction",
            "homepage": "https://github.com/Eyevinn/streaming-onboarding",
            "description": "New to streaming and don't know where to start? This is the place for you! - Eyevinn/streaming-onboarding",
            "title": "Eyevinn/streaming-onboarding"
        },
        {
            "category": "tools",
            "homepage": "https://github.com/Eyevinn/fmp4-js",
            "description": "A Javascript library to parse ISO Base Media File Format (MPEG-4 Part 12) - Eyevinn/fmp4-js",
            "title": "Eyevinn/fmp4-js"
        },
        {
            "category": "hls",
            "homepage": "https://github.com/Eyevinn/hls-playlist-parser",
            "description": "A Javascript library to parse Hls playlists.",
            "title": "Eyevinn/hls-playlist-parser"
        },
        {
            "category": "web",
            "homepage": "https://github.com/Eyevinn/docker-html5player",
            "description": "A Docker containerized HTML5 player based on Shaka Player - Eyevinn/docker-html5player",
            "title": "Eyevinn/docker-html5player"
        },
        {
            "category": "hls",
            "homepage": "https://github.com/Eyevinn/hls-ts-js",
            "description": "HLS MPEG-TS parser library in Javascript.",
            "title": "Eyevinn/hls-ts-js"
        },
        {
            "category": "web",
            "homepage": "https://github.com/Eyevinn/abr-player-chrome",
            "description": "Chrome extension that uses Eyevinn HTML player to be able to play HLS and MPEG-DASH natively - Eyevinn/abr-player-chrome",
            "title": "Eyevinn/abr-player-chrome"
        },
        {
            "category": "hls",
            "homepage": "https://github.com/Eyevinn/hls-ts-analyzer",
            "description": "Example implementation of hls-ts.js library. ",
            "title": "Eyevinn/hls-ts-analyzer"
        },
        {
            "category": "tools",
            "homepage": "https://github.com/Eyevinn/streaming-analyzer",
            "description": "Analyze and visualize HTTP ABR streams.",
            "title": "Eyevinn/streaming-analyzer"
        },
        {
            "category": "web",
            "homepage": "https://github.com/Eyevinn/eyevinn-player",
            "description": "Throttled video player to test video streams.",
            "title": "Eyevinn/eyevinn-player"
        },
        {
            "category": "ffmpeg",
            "homepage": "https://gist.github.com/krzemienski/e51a0b7a6ba77e616f954e516783270c#file-compile-and-install-latest-ffmpeg-source-sh-L2",
            "description": "compile and install latest ffmpeg source as pkg. GitHub Gist: instantly share code, notes, and snippets.",
            "title": "compile and install latest ffmpeg source as pkg"
        },
        {
            "category": "encoding",
            "homepage": "https://github.com/bloc97/Anime4K",
            "description": "A High-Quality Real Time Upscaler for Anime Video.",
            "title": "bloc97/Anime4K"
        },
        {
            "category": "android",
            "homepage": "https://github.com/google/ExoPlayer",
            "description": "ExoPlayer is an application level media player for Android.",
            "title": "google/ExoPlayer"
        },
        {
            "category": "roku",
            "homepage": "https://medium.com/plexlabs/xml-code-good-times-rsg-application-b963f0cec01b",
            "description": "Written by John Zolezzi — April 6th 2018",
            "title": "XML + Code + Good times = RSG Application"
        },
        {
            "category": "hevc",
            "homepage": "https://bitbucket.org/multicoreware/x265_git/wiki/Home",
            "title": "multicoreware / x265 / wiki / Home — Bitbucket"
        },
        {
            "category": "ffmpeg",
            "homepage": "https://gitlab.com/nvidia/container-images/samples/blob/master/cuda/ubuntu16.04/ffmpeg-gpu/Dockerfile",
            "description": "Sample Dockerfiles for Docker Hub images",
            "title": "cuda/ubuntu16.04/ffmpeg-gpu/Dockerfile · master · nvidia / container-images / samples"
        },
        {
            "category": "tools",
            "homepage": "https://github.com/jkarthic-akamai/ABR-Broadcaster",
            "description": "A real time encoder for Adaptive Bitrate Broadcast - jkarthic-akamai/ABR-Broadcaster",
            "title": "jkarthic-akamai/ABR-Broadcaster"
        },
        {
            "category": "subtitles-and-captions",
            "homepage": "https://github.com/federicocalendino/pysub-parser",
            "description": "Utility to extract the text and timestamps of a subtitle file (.srt, .ssa, .sub, .txt). - federicocalendino/pysub-parser",
            "title": "federicocalendino/pysub-parser"
        },
        {
            "category": "subtitles-and-captions",
            "homepage": "https://github.com/cessen/subs_extract",
            "description": "Extracts per-sentence subtitles + audio from a subtitle file + video file. - cessen/subs_extract",
            "title": "cessen/subs_extract"
        },
        {
            "category": "subtitles-and-captions",
            "homepage": "https://github.com/apm1467/videocr",
            "description": "Extract hardcoded subtitles from videos using machine learning - apm1467/videocr",
            "title": "apm1467/videocr"
        },
        {
            "category": "subtitles-and-captions",
            "homepage": "https://github.com/statsbiblioteket/tv-subtitle-extraction",
            "description": "System for extraction of subtitles from TV broadcasts. - statsbiblioteket/tv-subtitle-extraction",
            "title": "statsbiblioteket/tv-subtitle-extraction"
        },
        {
            "category": "subtitles-and-captions",
            "homepage": "https://github.com/shawnsky/extract-subtitles",
            "description": "Extract Subtitles From Video",
            "title": "shawnsky/extract-subtitles"
        },
        {
            "category": "subtitles-and-captions",
            "homepage": "https://github.com/jnorton001/pycaption-cli",
            "description": "A command line interface for the pycaption module. - jnorton001/pycaption-cli",
            "title": "jnorton001/pycaption-cli"
        },
        {
            "category": "qoe",
            "homepage": "https://medium.com/netflix-techblog/vmaf-the-journey-continues-44b51ee9ed12",
            "description": "by Zhi Li, Christos Bampis, Julie Novak, Anne Aaron, Kyle Swanson, Anush Moorthy and Jan De Cock",
            "title": "VMAF: The Journey Continues"
        },
        {
            "category": "reading",
            "homepage": "https://medium.com/netflix-techblog/the-netflix-imf-workflow-f45dd72ed700?source=userActivityShare-94bccb50d11-1568773157&_branch_match_id=702692448596112473",
            "description": "interesting architectural implications",
            "title": "The Netflix IMF Workflow"
        },
        {
            "category": "tools",
            "homepage": "https://github.com/mar10/wsgidav",
            "description": "A generic and extendable WebDAV server based on WSGI - mar10/wsgidav",
            "title": "mar10/wsgidav"
        },
        {
            "category": "hls",
            "homepage": "https://github.com/shrimpgo/video-downloader",
            "description": "Helper to download HLS videos.",
            "title": "shrimpgo/video-downloader"
        },
        {
            "category": "hls",
            "homepage": "https://github.com/Eyevinn/hls-download",
            "description": "Download HLS and convert to MP4.",
            "title": "Eyevinn/hls-download"
        },
        {
            "category": "hls",
            "homepage": "https://github.com/osklil/hls-fetch",
            "description": "Download and decrypt videos served by the HTTP Live Streaming (HLS) protocol. - osklil/hls-fetch",
            "title": "osklil/hls-fetch"
        },
        {
            "category": "tools",
            "homepage": "https://github.com/Comcast/scte35-js",
            "description": "A SCTE 35 Parser for JavaScript.",
            "title": "Comcast/scte35-js"
        },
        {
            "category": "subtitles-and-captions",
            "homepage": "https://github.com/Comcast/caption-inspector",
            "description": "Caption Inspector is a reference decoder for Closed Captions (CEA-608 and CEA-708). - Comcast/caption-inspector",
            "title": "Comcast/caption-inspector"
        },
        {
            "category": "dash",
            "homepage": "https://github.com/Dash-Industry-Forum/media-tools",
            "description": "A collection of tools for analyzing, handling, and creating media and media containers - Dash-Industry-Forum/media-tools",
            "title": "Dash-Industry-Forum/media-tools"
        },
        {
            "category": "dash",
            "homepage": "https://github.com/Dash-Industry-Forum/dash-live-source-simulator",
            "description": "DASH live source simulator providing reference live content. - Dash-Industry-Forum/dash-live-source-simulator",
            "title": "Dash-Industry-Forum/dash-live-source-simulator"
        },
        {
            "category": "subtitles-and-captions",
            "homepage": "https://github.com/Dash-Industry-Forum/cea608.js",
            "description": "A JavaScript project designed to extract CEA-608 captions. - Dash-Industry-Forum/cea608.js",
            "title": "Dash-Industry-Forum/cea608.js"
        },
        {
            "category": "qoe",
            "homepage": "https://medium.com/netflix-techblog/toward-a-practical-perceptual-video-quality-metric-653f208b9652",
            "description": "measuring video quality accurately at scale",
            "title": "Toward A Practical Perceptual Video Quality Metric"
        },
        {
            "category": "reading",
            "homepage": "https://medium.com/netflix-techblog/imf-a-prescription-for-versionitis-e0b4c1865c20",
            "description": "the emerging Interoperable Master Format standard",
            "title": "IMF: A Prescription for Versionitis"
        },
        {
            "category": "players",
            "homepage": "https://github.com/ruffle-rs/ruffle",
            "description": "A Flash Player emulator written in Rust.",
            "title": "ruffle-rs/ruffle"
        },
        {
            "category": "players",
            "homepage": "https://github.com/videolan/LibVLCSharp",
            "description": "Cross-platform .NET/Mono bindings for LibVLC",
            "title": "videolan/libvlcsharp"
        },
        {
            "category": "players",
            "homepage": "https://github.com/adrg/libvlc-go",
            "description": "Go bindings for libVLC and high-level media player interface.",
            "title": "adrg/libvlc-go"
        },
        {
            "category": "tools",
            "homepage": "https://github.com/DSRCorporation/imf-conversion",
            "description": "NF IMF media conversion utility allows to handle flat file creation from a specified CPL within the IMF package - DSRCorporation/imf-conversion",
            "title": "DSRCorporation/imf-conversion"
        },
        {
            "category": "subtitles-and-captions",
            "homepage": "https://stackoverflow.com/questions/3169910/can-ffmpeg-extract-closed-caption-data",
            "description": "I am currently using ffmpeg to convert videos in various formats to flv files. One request has also come up and that is to get closed caption info out o the file as well. Does anyone have any exper...",
            "title": "Can ffmpeg extract closed caption data"
        },
        {
            "category": "subtitles-and-captions",
            "homepage": "https://github.com/active-video/subtitles",
            "description": "AV Platform MPEG DASH subtitles.",
            "title": "active-video/subtitles"
        },
        {
            "category": "dash",
            "homepage": "https://github.com/mahbubcseju/MPEG-DASH-Downloader",
            "description": "Contribute to mahbubcseju/MPEG-DASH-Downloader development by creating an account on GitHub.",
            "title": "mahbubcseju/MPEG-DASH-Downloader"
        },
        {
            "category": "drm",
            "homepage": "https://github.com/shengbinmeng/dash-drm",
            "description": "Demos of MPEG-DASH and DRM.",
            "title": "shengbinmeng/dash-drm"
        },
        {
            "category": "hls",
            "homepage": "https://github.com/yuhuili-lab/Tide",
            "description": "Simple m3u8 and MPEG-DASH MPD video downloader using libcurl - yuhuili-lab/Tide",
            "title": "yuhuili-lab/Tide"
        },
        {
            "category": "Ffmpeg",
            "homepage": "https://github.com/aminyazdanpanah/python-ffmpeg-video-streaming",
            "description": "📼 Package media content for online streaming(DASH and HLS) using FFmpeg - aminyazdanpanah/python-ffmpeg-video-streaming",
            "title": "aminyazdanpanah/python-ffmpeg-video-streaming"
        },
        {
            "category": "dash",
            "homepage": "https://github.com/Dash-Industry-Forum/DASH-IF-Conformance",
            "description": "This repository provides the source code for MPEG-DASH/DASH-IF Conformance Software/Validator. It has been extended according to further standards, such as CMAF, DVB-DASH, HbbTV, and CTA WAVE. - Da...",
            "title": "Dash-Industry-Forum/DASH-IF-Conformance"
        },
        {
            "category": "dash",
            "homepage": "https://github.com/bitmovin/libdash",
            "description": "MPEG-DASH Access Library - Official ISO/IEC MPEG-DASH Reference Implementation - bitmovin/libdash",
            "title": "bitmovin/libdash"
        },
        {
            "category": "tools",
            "homepage": "https://github.com/realeyes-media/alpine-node-video-multitool",
            "description": "Contribute to realeyes-media/alpine-node-video-multitool development by creating an account on GitHub.",
            "title": "realeyes-media/alpine-node-video-multitool"
        },
        {
            "category": "dash",
            "homepage": "https://dashif.org/docs/DASH-IF-IOP-v4.3.pdf",
            "title": "Guidelines for Implementation: DASH-IF Interoperability Points"
        },
        {
            "category": "drm",
            "homepage": "https://github.com/videojs/aes-decrypter",
            "description": "Contribute to videojs/aes-decrypter development by creating an account on GitHub.",
            "title": "videojs/aes-decrypter"
        },
        {
            "category": "roku",
            "homepage": "https://developer.roku.com/docs/specs/streaming.md",
            "description": "Roku provides the simplest way to stream entertainment to your TV. On your terms. With thousands of available channels to choose from.",
            "title": "Roku"
        },
        {
            "category": "subtitles-and-captions",
            "homepage": "https://developer.mozilla.org/en-US/docs/Web/API/WebVTT_API",
            "description": "Web Video Text Tracks Format (WebVTT) is a format for displaying timed text tracks (such as subtitles or captions) using the track element.",
            "title": "Web Video Text Tracks Format (WebVTT)"
        },
        {
            "category": "ffmpeg",
            "homepage": "https://sites.google.com/site/linuxencoding/x264-ffmpeg-mapping",
            "title": "x264 FFmpeg Options Guide - Linux Encoding"
        },
        {
            "category": "hls",
            "homepage": "https://github.com/Eyevinn/hls-origin-scripts",
            "description": "Scripts to manipulate HLS manifests at origin or edge server - Eyevinn/hls-origin-scripts",
            "title": "Eyevinn/hls-origin-scripts"
        },
        {
            "category": "tools",
            "homepage": "https://github.com/Eyevinn/channel-engine",
            "description": "OTT TV Channel Engine.",
            "title": "Eyevinn/channel-engine"
        },
        {
            "category": "av1",
            "homepage": "https://github.com/Eyevinn/av1-player",
            "description": "Eyevinn AV1 player.",
            "title": "Eyevinn/av1-player"
        },
        {
            "category": "learning",
            "homepage": "https://www.brendanlong.com/the-structure-of-an-mpeg-dash-mpd.html",
            "description": "The MPEG-DASH Media Presentation Description (MPD) is an XML document containing information about media segments, their relationships and information necessary to choose between them, and other metadata that may be needed by clients. In this post, I describe the most important pieces of the MPD, starting from the top level (Periods) and going to the bottom (Segments).",
            "title": "The structure of an MPEG-DASH MPD"
        },
        {
            "category": "dash",
            "homepage": "https://github.com/videojs/videojs-contrib-dash",
            "description": "Video.js plugin for supporting the MPEG-DASH playback through a video.js player - videojs/videojs-contrib-dash",
            "title": "videojs/videojs-contrib-dash"
        },
        {
            "category": "hls",
            "homepage": "https://github.com/iheartradio/open-m3u8",
            "description": "Open Source m3u8 Parser.",
            "title": "iheartradio/open-m3u8"
        },
        {
            "category": "tools",
            "homepage": "https://github.com/Comcast/gots",
            "description": "MPEG Transport Stream handling in Go.",
            "title": "Comcast/gots"
        },
        {
            "category": " cdn",
            "homepage": "https://medium.com/faun/this-is-how-i-reduced-my-cloudfront-bills-by-80-a7b0dfb24128",
            "description": "If you are using S3 and CloudFront to host your content and noticed that your bills are increasing, read this!",
            "title": "This is How I Reduced My CloudFront Bills by 80%"
        },
        {
            "category": "cdn",
            "homepage": "https://docs.fastly.com/en/guides/amazon-s3",
            "title": "Amazon S3 | Fastly Help Guides"
        },
        {
            "category": "cdn",
            "homepage": "https://www.cdnoverview.com/compare/fastly-vs-amazon-cloudfront/",
            "description": "Compare CDN features and pricing on CDNOverview.com",
            "title": "Fastly compared to Amazon CloudFront "
        },
        {
            "category": "cdn",
            "homepage": "https://endertech.com/blog/edge-computing-fastly-cdn-varnish-vcl-authenticated-requests",
            "description": "A brief explanation of how to use Fastly CDN and Varnish with authenticated requests to offload static file serving from the origin and edge caching.",
            "title": "Edge Computing with Fastly CDN and Varnish VCL for Authenticated Requests - Endertech"
        },
        {
            "category": "cdn",
            "homepage": "https://docs.aws.amazon.com/AmazonCloudFront/latest/DeveloperGuide/live-streaming.html",
            "description": "To use AWS Media Services with CloudFront to deliver live content to a global audience, follow the guidance included in this section.",
            "title": "AWS CloudFront for Live Streaming"
        },
        {
            "category": "cdn",
            "homepage": "https://docs.aws.amazon.com/AmazonCloudFront/latest/DeveloperGuide/high_availability_origin_failover.html",
            "description": "You can set up CloudFront with origin failover for scenarios that require high availability. To get started, create an origin group in which you designate a primary origin for CloudFront plus a second origin that CloudFront automatically switches to when the primary origin returns specific HTTP status code failure responses.",
            "title": "AWS CloudFront Live failover"
        },
        {
            "category": "cdn",
            "homepage": "https://bitmovin.zendesk.com/hc/en-us/articles/115001609634-How-to-use-DASH-and-HLS-Adaptive-Streaming-with-AWS-S3-and-Cloudfront",
            "description": "Bitmovin integrates DASH and HLS adaptive streaming seamlessly into your AWS workflows. The Bitmovin encoding service could be configured to use an AWS S3 bucket as input and output for your DASH a...",
            "title": "How to use DASH and HLS Adaptive Streaming with AWS S3 and Cloudfront"
        },
        {
            "category": "subtitles-and-captions",
            "homepage": "https://www.3playmedia.com/resources/popular-topics/closed-captioning/",
            "title": "The ultimate guide to CCs"
        },
        {
            "category": "subtitles-and-captions",
            "homepage": "https://github.com/sandflow/imscJS/",
            "title": "sandflow/imscJS"
        },
        {
            "category": "subtitles-and-captions",
            "homepage": "https://sandflow.com/imsc1proc/index.html",
            "title": "IMSC renderer"
        },
        {
            "category": "subtitles-and-captions",
            "homepage": "https://apps.sandflow.com/imscV/",
            "title": "IMSC validator"
        },
        {
            "category": "subtitles-and-captions",
            "homepage": "https://www.w3.org/TR/ttml-imsc1.1/",
            "title": "IMSC Specification"
        },
        {
            "category": "subtitles-and-captions",
            "homepage": "http://ebu.github.io/ebu-tt-live-toolkit/",
            "title": "EBU-TT Live Interoperability Toolkit"
        },
        {
            "category": "subtitles-and-captions",
            "homepage": "https://github.com/w3c/IMSC-1.0.1_Text_TestContent/",
            "title": "IMSC 1.0.1 Text test content"
        },
        {
            "category": "subtitles-and-captions",
            "homepage": "https://github.com/w3c/IMSC-1.1_Text_TestContent/",
            "title": "IMSC 1.1 Text test content"
        },
        {
            "category": "subtitles-and-captions",
            "homepage": "https://github.com/w3c/IMSC-1.1_Image_TestContent/",
            "title": "IMSC 1.1 Image test content"
        },
        {
            "category": "qoe",
            "homepage": "https://streaminglearningcenter.com/blogs/collection-of-vmaf-resources.html",
            "description": "A colleague asked for some resources relating to VMAF. Rather than answer in an email I thought I would create a post around it. Some of these are from Netflix, most from me (Jan Ozer). I’ve broken the items into three groups; Computing VMAF, Using VMAF, and About VMAF. I hope you find this collection useful.…",
            "title": "Collection of VMAF Resources"
        },
        {
            "category": "audio",
            "homepage": "https://tech.ebu.ch/docs/tech/tech3324.pdf",
            "title": "EBU Evaluations of Multichannel Audio Codecs"
        },
        {
            "category": "qoe",
            "homepage": "https://medium.com/@eyevinntechnology/video-quality-assessment-34abd35f96c0?source=userActivityShare-94bccb50d11-1560983815&_branch_match_id=670021582869771680",
            "description": "In Eyevinn’s initiative to share our knowledge around quality we continue with addressing video quality assessment; from both a subjective…",
            "title": "Video Quality Assessment"
        },
        {
            "category": "drm",
            "homepage": "https://medium.com/@eyevinntechnology/securing-ott-content-drm-1af2c08fdd31?source=userActivityShare-94bccb50d11-1560983518&_branch_match_id=670020366479331042",
            "description": "Written by: Boris Asadanin, Streaming Media Consultant and Partner at Eyevinn Technology",
            "title": "Securing OTT Content — DRM"
        },
        {
            "category": "ffmpeg",
            "homepage": "https://medium.com/@eyevinntechnology/loop-file-and-generate-multiple-video-bitrates-muxed-in-mpeg-ts-with-ffmpeg-85658d0b74bb?source=userActivityShare-94bccb50d11-1560983383&_branch_match_id=670019768959110835",
            "description": "In a previous post I described how an MPEG-TS multicast stream can be generated with ffmpeg by looping an MP4 file. In this post I will…",
            "title": "Loop file and generate multiple video bitrates muxed in MPEG-TS with ffmpeg"
        },
        {
            "category": "cdn",
            "homepage": "https://medium.com/@eyevinntechnology/ott-content-delivery-cdn-alternatives-cafe75dab71d?source=userActivityShare-94bccb50d11-1560983135&_branch_match_id=670018733519578135",
            "description": "Introduction",
            "title": "OTT Content Delivery– CDN Alternatives"
        },
        {
            "category": "audio",
            "homepage": "https://github.com/hybrik/hybrik-samples/blob/master/Feature%20Examples/Filters/ebu_r128_audio_normalization.json",
            "description": "Hybrik Samples.",
            "title": "hybrik/hybrik-samples"
        },
        {
            "category": "drm",
            "homepage": "https://docs.unified-streaming.com/documentation/package/multiple-keys.html",
            "description": "DRM with multiple keys for Unified Packager",
            "title": "Encryption & DRM with Multiple Keys — Unified Streaming"
        },
        {
            "category": "hls",
            "homepage": "https://devstreaming-cdn.apple.com/videos/wwdc/2016/510ndmh9wkcvzneegv2/510/510_validating_http_live_streams.pdf",
            "title": "510_validating_http_live_streams."
        },
        {
            "category": "hls",
            "homepage": "https://devstreaming-cdn.apple.com/videos/wwdc/2019/507fk9wyls0np6piwk/507/507_hls_authoring_for_airplay_2_video.pdf",
            "title": "507_hls_authoring_for_airplay_2."
        },
        {
            "category": "hls",
            "homepage": "https://developer.apple.com/documentation/avfoundation/airplay_2/integrating_airplay_for_long-form_video_apps",
            "title": "Integrating AirPlay for Long-Form Video Apps | Apple Developer Documentation"
        },
        {
            "category": "hls",
            "homepage": "https://developer.apple.com/documentation/http_live_streaming/protocol_extension_for_low-latency_hls_preliminary_specification#3291001",
            "title": "Protocol Extension for Low-Latency HLS (Preliminary Specification) | Apple Developer Documentation"
        },
        {
            "category": "hls",
            "homepage": "https://developer.apple.com/videos/play/wwdc2019/502",
            "description": "Since its introduction in 2009, HTTP Live Streaming (HLS) has enabled the delivery of countless live and on‐demand audio and video...",
            "title": "Introducing Low-Latency HLS - WWDC 2019 - Videos - Apple Developer"
        },
        {
            "category": "hls",
            "homepage": "https://github.com/qi-shun-wang/HLSDownloader",
            "description": "Download Crypted HLS with server key and play video as local playing on iOS device. - qi-shun-wang/HLSDownloader",
            "title": "qi-shun-wang/HLSDownloader"
        },
        {
            "category": "hls",
            "homepage": "https://github.com/krad/morsel",
            "description": "📇 Swift library for creating HLS playlists and fragmented mp4 files.  Works on Linux and iOS. - krad/morsel",
            "title": "krad/morsel"
        },
        {
            "category": "hls",
            "homepage": "https://github.com/fcanas/HLSCore",
            "description": "A collection of Swift packages for working with HLS - fcanas/HLSCore",
            "title": "fcanas/HLSCore"
        },
        {
            "category": "qoe",
            "homepage": "https://medium.com/@eyevinntechnology/quality-of-experience-in-streaming-5c25355a4111?source=userActivityShare-94bccb50d11-1559724940&_branch_match_id=664741478927428385",
            "description": "In Eyevinn Technology’s ambition to broader our sharing of knowledge we now expand this with addressing quality. In today’s landscape of…",
            "title": "Quality of Experience in Streaming"
        },
        {
            "category": "learning",
            "homepage": "https://medium.com/canal-tech/how-video-streaming-works-on-the-web-an-introduction-7919739f7e1",
            "description": "Note: this article is an introduction to video streaming in JavaScript and is mostly targeted to web developers. A large part of the…",
            "title": "How video streaming works on the web: An introduction"
        },
        {
            "category": "tools",
            "homepage": "https://github.com/Eyevinn/vod-to-live.js",
            "description": "NPM library for HLS VOD to Live.",
            "title": "Eyevinn/vod-to-live.js"
        },
        {
            "category": "ads",
            "homepage": "https://github.com/Eyevinn/adxchange-engine",
            "description": "Eyevinn Adxchange Engine is a microservice placed between the server-side ad-insertion component and the adserver or SSP - Eyevinn/adxchange-engine",
            "title": "Eyevinn/adxchange-engine"
        },
        {
            "category": "dash",
            "homepage": "https://github.com/Eyevinn/docker-2dash",
            "description": "A Docker container to pre-package MPEG DASH on demand content - Eyevinn/docker-2dash",
            "title": "Eyevinn/docker-2dash"
        },
        {
            "category": "learning",
            "homepage": "https://medium.com/@eyevinntechnology/ott-content-delivery-b43a35ef24f6",
            "description": "Background",
            "title": "OTT Content Delivery"
        },
        {
            "category": "hevc",
            "homepage": "https://devstreaming-cdn.apple.com/videos/wwdc/2017/515vy4sl7iu70/515/515_hls_authoring_update.pdf",
            "title": "515_hls_authoring_update"
        },
        {
            "category": "hevc",
            "homepage": "https://www.linkedin.com/pulse/market-significance-apples-adopting-hevc-heres-what-i-jan-ozer",
            "description": "At the recent World Wide Developer's Conference (WWDC), Apple announced that the next versions of Safari, iOS, and tvOS will support HLS with HEVC encoded video. This puts Apple firmly in the HEVC camp, with the Alliance for Open Media camp (Amazon, Cisco, Intel, Google, Microsoft, Mozilla, Netflix,",
            "title": "The Market Significance of Apple's Adopting HEVC: Here's What I Think"
        },
        {
            "category": "hevc",
            "homepage": "https://www.techspot.com/article/1131-hevc-h256-enconding-playback/",
            "description": "HEVC's main advantage over H.264 is that it offers roughly double the compression ratio for the same quality. This means that a video file encoded with HEVC can occupy half the space of its H.264 equivalent with no noticeable change in quality, or the same amount of space with improved quality.",
            "title": "Guide to HEVC/H.265 Encoding and Playback"
        },
        {
            "category": "drm",
            "homepage": "https://www.theoplayer.com/blog/content-protection-for-hls-with-aes-128-encryption",
            "description": "We will outline the most popular method for content protection with the HTTP Live Streaming (HLS) protocol: AES-128 content encryption.",
            "title": "Content Protection for HLS with AES-128 Encryption"
        },
        {
            "category": "dash",
            "homepage": "https://www.bento4.com/documentation/mp4dash/",
            "title": "mp4dash | Bento4"
        },
        {
            "category": "learning",
            "homepage": "https://github.com/matmoi/create-DASH-HLS",
            "description": "A tutorial to generate fMp4 files compatible with dash and HLS - matmoi/create-DASH-HLS",
            "title": "matmoi/create-DASH-HLS"
        },
        {
            "category": "hevc",
            "homepage": "https://www.youtube.com/watch?v=V6a1AW5xyAw&feature=youtu.be",
            "description": "Dr. Dan Grois, Benjamin Bross, Dr. Detlev Marpe and Karsten Sühring HEVC/H.265 Video Coding Standart including the Range Extensions Scalable Extensions and M...",
            "title": "HEVC/H.265 Video Coding Standard: Part 2"
        },
        {
            "category": "hevc",
            "homepage": "https://www.youtube.com/watch?v=TLNkK5C1KN8&feature=youtu.be",
            "description": "Dr. Dan Grois, Benjamin Bross, Dr. Detlev Marpe and Karsten Sühring HEVC/H.265 Video Coding Standart including the Range Extensions Scalable Extensions and M...",
            "title": "HEVC/H.265 Video Coding Standard: Part 1"
        },
        {
            "category": "encoding",
            "homepage": "https://medium.com/netflix-techblog/introducing-svt-av1-a-scalable-open-source-av1-framework-c726cce3103a",
            "description": "by Andrey Norkin, Joel Sole, Kyle Swanson, Mariana Afonso, Anush Moorthy, Anne Aaron",
            "title": "Introducing SVT-AV1: a scalable open-source AV1 framework"
        },
        {
            "category": "ffmpeg",
            "homepage": "https://github.com/kokorin/Jaffree",
            "description": "Java ffmpeg and ffprobe command-line wrapper.",
            "title": "kokorin/Jaffree"
        },
        {
            "category": "encoding",
            "homepage": "https://github.com/realeyes-media/demo-encoder",
            "description": "A nodejs encoding system based on ffmpeg and configured to write HLS streaming files to S3 - realeyes-media/demo-encoder",
            "title": "realeyes-media/demo-encoder"
        },
        {
            "category": "hevc",
            "homepage": "https://x265.readthedocs.io/en/master/",
            "title": "x265 Documentation — x265  documentation"
        },
        {
            "category": "hevc",
            "homepage": "https://www.streamingmedia.com/Articles/ReadArticle.aspx?ArticleID=122637&PageNum=2",
            "description": "Many who heard that Apple is adding support for HEVC playback in HTTP Live Streaming were left with more questions than answers. Here's what developers need to know.",
            "title": "HEVC in HLS: 10 Key Questions for Streaming Video Developers"
        },

        {
            "category": "learning",
            "homepage": "https://developer.apple.com/documentation/http_live_streaming/hls_authoring_specification_for_apple_devices",
            "title": "HLS Authoring Specification for Apple Devices | Apple Developer Documentation"
        },
        {
            "category": "hevc",
            "homepage": "https://streaminglearningcenter.com/wp-content/uploads/2018/05/Encoding-for-HEVC-SME-2018-Jan.pdf",
            "title": "Encoding-for-HEVC"
        },
        {
            "category": "testing",
            "homepage": "https://media.xiph.org/",
            "title": "Xiph.org :: Test Media"
        },
        {
            "category": "hls",
            "homepage": "https://github.com/videojs/m3u8-parser",
            "description": "An m3u8 parser.",
            "title": "videojs/m3u8-parser"
        },
        {
            "category": "dash",
            "homepage": "https://github.com/videojs/mpd-parser",
            "description": "Contribute to videojs/mpd-parser development by creating an account on GitHub.",
            "title": "videojs/mpd-parser"
        },
        {
            "category": "learning",
            "homepage": "https://docs.google.com/presentation/d/1ZwqWcweR5SqeMBRmJjSukWaHbpdPy-EPYvJCS23_n3U/edit?usp=sharing",
            "description": "Low Latency Live Streaming Apple LLHLS / CMAF Kevin Staunton-Lambert Solutions Architect R&D (July 2019) @kevleyski www.switch.tv",
            "title": "Low Latency Live Streaming"
        },
        {
            "category": "learning",
            "homepage": "https://docs.google.com/presentation/d/1sonEk2neNVBcy8EzieUjWCNzj5SXN7dk-unkR_lpl8k/edit?usp=sharing",
            "description": "WebAssembly (Wasm) On the Edge Kevin Staunton-Lambert Solutions Architect R&D @kevleyski www.switch.tv Wasm)",
            "title": "WebAssembly (Wasm)"
        },
        {
            "category": "learning",
            "homepage": "https://docs.google.com/presentation/d/1NAqYWmFOwxJEacZCuPLdX0mRNRFPFgeRbsm22EaxerU/edit?usp=sharing",
            "description": "Using Tensorflow For Audience Measurement Kevin Staunton-Lambert Solutions Architect R&D @kevleyski www.switch.tv",
            "title": "Video Tensorflow"
        },
        {
            "category": "learning",
            "homepage": "https://docs.google.com/presentation/d/1yiVEOq2rvtFynP1tLdJj7pBWkAEiE9g8BMaoryxRVrk/edit?usp=sharing",
            "description": "VOD2Live Kevin Staunton-Lambert Solutions Architect R&D @kevleyski Wild Fire! How video engineers can help save lives www.switch.tv",
            "title": "WildFires"
        },
        {
            "category": "learning",
            "homepage": "https://docs.google.com/presentation/d/1Ua76BBaZKtTmaZrlfM_eG0vwz0ZAqPIjreCSfB4qFQQ/edit?usp=sharing",
            "description": "VOD2Live Kevin Staunton-Lambert Solutions Architect R&D @kevleyski www.switch.tv",
            "title": "VOD2Live"
        },
        {
            "category": "vendors",
            "homepage": "https://www.switch.tv/mediahq/",
            "title": "switch media mediahq"
        },
        {
            "category": "vendors",
            "homepage": "https://www.switch.tv/mediahq/adease/",
            "title": "switch media adease"
        },
        {
            "category": "vendors",
            "homepage": "https://www.switch.tv/mediahq/universal-player/",
            "title": "switch media universal player"
        },
        {
            "category": "vendors",
            "homepage": "https://www.switch.tv/mediahq/live2vod/",
            "title": "switch media live2vod"
        },
        {
            "category": "mpeg",
            "title": "MPEG home page",
            "homepage": "https://www.mpegstandards.org"
        },
        {
            "category": "mpeg",
            "title": "MPEG point cloud compression",
            "homepage": "https://mpeg-pcc.org"
        },
        {
            "category": "mpeg",
            "title": "ISO Base Media File Format Reference Software",
            "homepage": "https://github.com/MPEGGroup/isobmff"
        },
        {
            "category": "mpeg",
            "title": "Official Registration Authority for the ISOBMFF family of standards",
            "homepage": "http://mp4ra.org/"
        },
        {
            "category": "mpeg",
            "title": "MPEG High Efficiency Image File Format (HEIF)",
            "homepage": "https://nokiatech.github.io/heif/"
        },
        {
            "category": "mpeg",
            "title": "MPEG future",
            "homepage": "http://mpegfuture.org/"
        },
        {
            "category": "mpeg",
            "title": "MPEG About",
            "homepage": "https://www.mpegstandards.org/about-mpeg/"
        },
        {
            "category": "mpeg",
            "title": "MPEG Meetings",
            "homepage": "https://www.mpegstandards.org/meetings/"
        },
        {
            "category": "subtitles-and-captions",
            "description": "Read, write and segment WebVTT caption files in Python.",
            "homepage": "https://github.com/glut23/webvtt-py",
            "title": "glut23/webvtt-py"
        },
        {
            "category": "subtitles-and-captions",
            "description": "Parse WebVTT files, segments and generates HLS playlists for them.",
            "homepage": "https://github.com/osk/node-webvtt",
            "title": "osk/node-webvtt"
        },
        {
            "category": "subtitles-and-captions",
            "description": "WebVTT Ruby parser and segmenter.",
            "homepage": "https://github.com/opencoconut/webvtt-ruby",
            "title": "opencoconut/webvtt-ruby"
        },

        {
            "category": "hdr",
            "description": "This talk aims to shed light on colorspaces - what they are, how and why they work, why we should care about handling edge cases properly. Starting with hist...",
            "homepage": "https://www.youtube.com/watch?v=XMnvY7a4-As&feature=share",
            "title": "Vittorio Giovara - Color Me Intrigued: A Jaunt Through Color Technology in Video"
        },

        {
            "category": "hdr",
            "description": "Article explaining hlg vs pq in depth.",
            "homepage": "https://www.displaydaily.com/article/display-daily/hlg-vs-pq-systems-for-hdr-television",
            "title": "HLG vs PQ Systems for HDR Television"
        },
        {
            "category": "hdr",
            "description": "Hands on tutorial of using ffmpeg to do hdr encoding",
            "homepage": "https://developers.google.com/media/vp9/hdr-encoding",
            "title": "Encode HDR with VP9"
        },
        {
            "category": "hdr",
            "description": "QuickTime file parameter editor for modifying transfer function, colour primary and matrix characteristics.",
            "homepage": "https://github.com/bbc/qtff-parameter-editor",
            "title": "bbc/qtff-parameter-editor"
        },
        {
            "category": "hdr",
            "description": "How to use luts with ffmpeg for converting between differnt hdr encodes",
            "homepage": "https://downloads.bbc.co.uk/rd/pubs/papers/HDR/BBC_HDRTV_Use_of_LUTs_FFmpeg.pdf",
            "title": "Use of Look-Up Tables (LUTs) in FFmpeg"
        },
        {
            "category": "reading",
            "description": "BBC video encoding R&D home page",
            "homepage": "https://www.bbc.co.uk/rd/projects/video-coding",
            "title": "Video Coding - BBC R&D"
        },
        {
            "category": "hdr",
            "description": "FAQ regarding HDR by BBC R&D",
            "homepage": "https://downloads.bbc.co.uk/rd/pubs/papers/HDR/BBC_HDRTV_FAQ.pdf",
            "title": "Frequently Asked Questions on High Dynamic Range and Hybrid Log-Gamma"
        },
        {
            "category": "hdr",
            "description": "In depth break down on converting from pq to hlg",
            "homepage": "https://downloads.bbc.co.uk/rd/pubs/papers/HDR/BBC_HDRTV_PQ_HLG_Transcode_v2.pdf",
            "title": "Perceptual Quantiser (PQ) to Hybrid Log-Gamma (HLG) Transcoding"
        },
        {
            "category": "hdr",
            "description": "A script to build a static binary of FFmpeg optimised for libvpx (HDR 10bit) encoding.",
            "homepage": "https://github.com/id3as/ffmpeg-libvpx-HDR-static",
            "title": "id3as/ffmpeg-libvpx-HDR-static"
        },
        {
            "category": "hdr",
            "description": "BBC R&D HDR project page.",
            "homepage": "https://www.bbc.co.uk/rd/projects/high-dynamic-range",
            "title": "High Dynamic Range Television and Hybrid Log-Gamma - BBC R&D"
        },
        {
            "category": "qoe",
            "homepage": "https://arewecompressedyet.com/",
            "description": "Webapp to run and view QoE analysis with comparison features across many codecs and quality metrics made by Xiph org. Site code: https://github.com/xiph/awcy",
            "title": "Xiph.org :: Are We Compressed Yet?"
        },
        {
            "category": "community",
            "description": "VideoLAN events",
            "homepage": "https://www.videolan.org/videolan/events",
            "title": "Community events of the VideoLAN non-profit organization"
        },
        {
            "category": "tools",
            "homepage": "https://github.com/IENT/YUView",
            "description": "YUView is a QT based, cross-platform YUV player with an advanced analytic toolset.",
            "title": "IENT/YUView"
        },
        {
            "category": "rist",
            "homepage": "https://www.rist.tv/",
            "description": "The RIST forum manage the Reliable Internet Stream Transport (RIST), for transporting live video over unmanaged networks.",
            "title": "RIST Forum"
        },
        {
            "category": "rist",
            "homepage": "https://code.videolan.org/rist/librist",
            "description": "A library that can be used to easily add the RIST protocol to your application.",
            "title": "librist"
        },
        {
            "category": "srt",
            "homepage": "https://www.srtalliance.org/",
            "description": "Home page for the SRT protocol",
            "title": "SRT Alliance"
        },
        {
            "category": "srt",
            "homepage": "https://github.com/Haivision/srt",
            "title": "SRT Open Source project"
        },
        {
            "category": "srt",
            "homepage": "https://obsproject.com/wiki/Streaming-With-SRT-Protocol",
            "title": "Streaming With SRT Protocol in OBS"
        },
        {
            "category": "srt",
            "homepage": "https://srtlab.github.io/srt-cookbook/",
            "title": "SRT Cookbook",
            "description": "More in-depth technical documentaion on the SRT protocol and library."
        },
        {
            "category": "rtmp",
            "homepage": "https://www.wowza.com/blog/rtmp-streaming-real-time-messaging-protocol",
            "title": "The Real-Time Messaging Protocol Explained"
        },
        {
            "category": "rtmp",
            "homepage": "https://opensource.com/article/19/1/basic-live-video-streaming-server",
            "title": "Create your own video streaming server with Linux",
            "description": "Using Nginx to create a streaming server using RTMP and nginx"
        },
        {
            "category": "drm",
            "homepage": "https://ottverse.com/hitchhikers-guide-to-drm-2/",
            "title": "The Hitchhiker's Guide to DRM",
            "description": "A gentle guide to the world of Digital Rights Management. It includes a technology overview of AES, EME, CDM, CENC, Keys, and then explores popular DRM technologies such as Google Widevine, Apple FairPlay, Microsoft PlayReady, and finally, Multi-DRM."
        },
        {
            "description": "[vc_row][vc_column][vc_column_text]This is a follow-up to my World’s Smallest H.264 Encoder post. I’ve received several emails asking about precise details of things in two entities in the H.264 bitstream: the Sequence Parameter Set (SPS) and the Picture Parameter Set (PPS). Both entities contain information that an H.264 decoder needs to decode the video data, for example,…",
            "title": "The H.264 Sequence Parameter Set",
            "homepage": "https://www.cardinalpeak.com/the-h-264-sequence-parameter-set",
            "category": "reading"
        },
        {
            "description": "This article is to introduce H.264 and provide a overview of NAL Unit. It also explains NALU header byte which contains the basic information of a NALU.",
            "title": "Introduction to H.264: (1) NAL Unit | Yumi Chan's Blog",
            "homepage": "https://yumichan.net/video-processing/video-compression/introduction-to-h264-nal-unit/",
            "category": "media"
        },
        {
            "description": "",
            "title": "Overview of the H.264/AVC video coding standard - Circuits and Systems for Video Technology, IEEE Transactions on",
            "homepage": "http://ip.hhi.de/imagecom_G1/assets/pdfs/csvt_overview_0305.pdf",
            "category": "learning"
        },
        {
            "description": "NALU, Annex B, and Start Codes",
            "title": "Video and containers",
            "homepage": "http://neurocline.github.io/dev/2016/07/28/video-and-containers.html",
            "category": "learning"
        },
        {
            "description": "[ECCV 2020] Flow-edge Guided Video Completion . ",
            "title": "vt-vl-lab/FGVC",
            "homepage": "https://github.com/vt-vl-lab/FGVC",
            "category": "encoding"
        },
        {
            "description": "A Python wrapper around the MediaInfo library. Contribute to sbraz/pymediainfo development by creating an account on GitHub.",
            "title": "sbraz/pymediainfo: A Python wrapper around the MediaInfo library",
            "homepage": "https://github.com/sbraz/pymediainfo",
            "category": "tools"
        },
        {
            "description": "Let's build a Netflix. ",
            "title": "nickdesaulniers/netfix",
            "homepage": "https://github.com/nickdesaulniers/netfix",
            "category": "learning"
        },
        {
            "category": "books",
            "homepage": "https://www.amazon.com/dp/0134866215/",
            "title": "Video Compression Handbook",
            "description": "2018-07-03 (2nd Edition). Beach, Andy; Owen, Aaron."
        },
        {
            "category": "books",
            "homepage": "https://www.amazon.com/Video-Encoding-Numbers-Eliminate-Guesswork/dp/0998453005/",
            "title": "Video Encoding by the Numbers: Eliminate the Guesswork from your Streaming Video",
            "description": "2016-12-28. Ozer, Jan."
        },
        {
            "category": "books",
            "homepage": "https://www.amazon.com/gp/product/3662442752/",
            "title": "High Efficiency Video Coding: Coding Tools and Specification (Signals and Communication Technology)",
            "description": "2014-10-08. Wien, Mathias."
        },
        {
            "category": "books",
            "homepage": "https://www.amazon.com/gp/product/3319068946/",
            "title": "High Efficiency Video Coding (HEVC): Algorithms and Architectures (Integrated Circuits and Systems)",
            "description": "2014-09-03. Budagavi, Madhukar; Sze, Vivienne; Sullivan, Gary."
        },
        {
            "category": "books",
            "homepage": "https://www.elsevier.com/books/communicating-pictures/bull/978-0-12-405906-1",
            "title": "Communicating Pictures",
            "description": "2014-06-20 (1st Edition). Bull, David."
        },
        {
            "category": "books",
            "homepage": "https://www.amazon.com/gp/product/0976259540/",
            "title": "Producing Streaming Video for Multiple Screen Delivery",
            "description": "2013-04-01. Ozer, Jan."
        },
        {
            "category": "books",
            "homepage": "https://www.amazon.com/dp/0123919266/",
            "title": "Digital Video and HD: Algorithms and Interfaces",
            "description": "2012-02-07 (2nd Edition). Poynton, Charles."
        },
        {
            "category": "books",
            "homepage": "https://www.amazon.com/dp/0470147830/",
            "title": "Digital Television: Technology and Standards",
            "description": "2007-09-17. Arnold, John; Frater, Michael; Pickering, Mark."
        },
        {
            "category": "books",
            "homepage": "https://www.amazon.com/dp/024080578X/",
            "title": "The MPEG Handbook",
            "description": "2004-11-15 (2nd Edition). Watkinson, John."
        },
        {
            "category": "books",
            "homepage": "https://www.amazon.com/dp/1402073577/",
            "title": "Introduction to Digital Audio Coding and Standards",
            "description": "2002-12-31. Bosi, Marina; Goldberg, Richard."
        },
        {
            "category": "books",
            "homepage": "https://www.amazon.com/MPEG-4-Book-Fernando-Pereira/dp/0130616214/",
            "title": "The MPEG-4 Book",
            "description": "2002-07-20. Ebrahimi, Touradj; Pereira, Fernando."
        },
        {
            "category": "books",
            "homepage": "https://www.amazon.com/dp/140207011X/",
            "title": "Transporting Compressed Digital Video",
            "description": "2002-03-31. Chen, Xuemin."
        },
        {
            "category": "books",
            "homepage": "https://www.amazon.com/dp/0071375902/",
            "title": "Data Broadcasting: Understanding the ATSC Data Broadcast Standard",
            "description": "2001-04-16 (1st Edition). Chernock, Richard; Crinon, Regis; Mick, John."
        },
        {
            "category": "books",
            "homepage": "https://www.amazon.com/dp/0340691905/",
            "title": "Digital Television: MPEG-1, MPEG-2 and Principles of the DVB System",
            "description": "1997-07-11. Benoit, Herve."
        },
        {
            "description": "The repo for https://stream.new. ",
            "title": "muxinc/stream.new",
            "homepage": "https://github.com/muxinc/stream.new",
            "category": "streaming-server-and-storage"
        },
        {
            "description": "AutoSub is a CLI application to generate subtitle file (.srt) for any video file using Mozilla DeepSpeech - abhirooptalasila/AutoSub",
            "title": "abhirooptalasila/AutoSub",
            "homepage": "https://github.com/abhirooptalasila/AutoSub",
            "category": "subtitles-and-captions"
        },
        {
            "description": "Television broadcast automation system. ",
            "title": "jaskie/PlayoutAutomation",
            "homepage": "https://github.com/jaskie/PlayoutAutomation",
            "category": "broadcast"
        },
        {
            "description": "Code for the paper \"Jukebox: A Generative Model for Music\" - openai/jukebox",
            "title": "openai/jukebox",
            "homepage": "https://github.com/openai/jukebox",
            "category": "audio"
        },
        {
            "description": "Testing framework for decoders conformance. ",
            "title": "fluendo/fluster",
            "homepage": "https://github.com/fluendo/fluster",
            "category": "encoding"
        },
        {
            "description": "Download HLS videos as MP4 (WebVTT for caption download optional) - egg-bread/hls-to-mp4",
            "title": "egg-bread/hls-to-mp4",
            "homepage": "https://github.com/egg-bread/hls-to-mp4",
            "category": "tools"
        },
        {
            "description": "A CLI m3u8-downloader program to parse .m3u8 playlist file and download mpeg2-ts video files, concat them and convert it to mp4 using FFMPEG - excalibur-kvrv/m3u8-dl",
            "title": "excalibur-kvrv/m3u8-dl",
            "homepage": "https://github.com/excalibur-kvrv/m3u8-dl",
            "category": "tools"
        },
        {
            "description": "基于Python的m3u8下载器. ",
            "title": "huzhenjie/m3u8_downloader",
            "homepage": "https://github.com/huzhenjie/m3u8_downloader",
            "category": "tools"
        },
        {
            "description": "⏯ Video player, support for caching, preload, fullscreen transition and custom control view. 视频播放器，支持边下边播、预加载、全屏转场和自定义控制层 - wxxsw/GSPlayer",
            "title": "wxxsw/GSPlayer",
            "homepage": "https://github.com/wxxsw/GSPlayer",
            "category": "ios-tvos"
        },
        {
            "description": "An advanced media player library, simple and reliable - SRGSSR/srgmediaplayer-apple",
            "title": "SRGSSR/srgmediaplayer-apple",
            "homepage": "https://github.com/SRGSSR/srgmediaplayer-apple",
            "category": "ios-tvos"
        },
        {
            "description": "Python script to easily compute VMAF using FFmpeg. It allows to deinterlace, scale and sync Ref and Distorted video automatically - gdavila/easyVmaf",
            "title": "gdavila/easyVmaf",
            "homepage": "https://github.com/gdavila/easyVmaf",
            "category": "qoe"
        },
        {
            "description": "FFMPEG wrapper for Python. ",
            "title": "imageio/imageio-ffmpeg",
            "homepage": "https://github.com/imageio/imageio-ffmpeg",
            "category": "ffmpeg"
        },
        {
            "description": "A user-friendly Video Converter based on FFMPEG and writen in Python/PyQt5. - videomorph-dev/videomorph",
            "title": "videomorph-dev/videomorph",
            "homepage": "https://github.com/videomorph-dev/videomorph",
            "category": "ffmpeg"
        },
        {
            "description": "Web for Visual Quality Assessment. ",
            "title": "MarcAntoine-Arnaud/wisual",
            "homepage": "https://github.com/MarcAntoine-Arnaud/wisual",
            "category": "qoe"
        },
        {
            "description": "Wifibroadcast is a project aimed at the live transmission of HD video (and other) data using wifi radios. One prominent use case is to transmit camera images for a first person view (FPV) of remote…",
            "title": "Wifibroadcast – Analog-like transmission of live video data",
            "homepage": "https://befinitiv.wordpress.com/wifibroadcast-analog-like-transmission-of-live-video-data/",
            "category": "transport"
        },
        {
            "description": "ts2mpa is a simple tool to extract MPEG Audio from a MPEG-2 Transport Stream. - njh/ts2mpa",
            "title": "njh/ts2mpa",
            "homepage": "https://github.com/njh/ts2mpa",
            "category": "dvb"
        },
        {
            "description": "Digital television services",
            "title": "OpenCaster 3.2.2: the free digital tv software",
            "homepage": "http://www.avalpa.com/the-key-values/15-free-software/33-opencaster",
            "category": "dvb"
        },
        {
            "description": "dvbshout takes an MPEG transport stream from a DVB card, extracts audio channels from stream, and sends the audio to an Icecast / Shoutcast server and/or a RTP multicast packet stream. - njh/dvbshout",
            "title": "njh/dvbshout",
            "homepage": "https://github.com/njh/dvbshout",
            "category": "dvb"
        },
        {
            "description": "DVBlast - Open Source fast DVB/ASI network streamer!",
            "title": "DVBlast - Open Source fast DVB/ASI network streamer! - VideoLAN",
            "homepage": "http://www.videolan.org/projects/dvblast.html",
            "category": "dvb"
        },
        {
            "description": "Download DVB Inspector for free. DVB transport stream analyzer written in java. DVB Inspector is a java program to analyze captured DVB-streams. It is not a real time tool that can interact with PC-TV DVB hardware directly.",
            "title": "DVB Inspector",
            "homepage": "https://sourceforge.net/projects/dvbinspector/",
            "category": "dvb"
        },
        {
            "description": "Broadcast to IP conversion for Wifi indoor coverage - ebu/dtt2ip",
            "title": "ebu/dtt2ip",
            "homepage": "https://github.com/ebu/dtt2ip",
            "category": "dvb"
        },
        {
            "description": "HbbPlayer is HbbTV application which can playback media by using url of media as parameter. It conforms to W3C and HbbTV specification. - Samsung/HbbPlayer",
            "title": "Samsung/HbbPlayer",
            "homepage": "https://github.com/Samsung/HbbPlayer",
            "category": "smarttv"
        },
        {
            "description": "TV Application Layer. ",
            "title": "bbc/tal",
            "homepage": "https://github.com/bbc/tal",
            "category": "smarttv"
        },
        {
            "description": "",
            "title": "EBU.io - Engineering Blog",
            "homepage": "https://ebu.io/blog",
            "category": "reading"
        },
        {
            "description": "The Content Manager is a visual production tool which is able to generate on the fly visualisation for DAB slideshow and RadioVIS. .NET framework based, it is developed in C# and is distributed und...",
            "title": "ebu/content-manager",
            "homepage": "https://github.com/ebu/content-manager",
            "category": "tools"
        },
        {
            "description": "EBU on-demand test engine. ",
            "title": "ebu/test-engine-ondemand",
            "homepage": "https://github.com/ebu/test-engine-ondemand",
            "category": "testing"
        },
        {
            "description": "Small tools and scripts for the EBU test engine platform. - ebu/test-engine-live-tools",
            "title": "ebu/test-engine-live-tools",
            "homepage": "https://github.com/ebu/test-engine-live-tools",
            "category": "testing"
        },
        {
            "description": "A curated list of amazingly awesome open source resources related to broadcast technologies - ebu/awesome-broadcasting",
            "title": "ebu/awesome-broadcasting",
            "homepage": "https://github.com/ebu/awesome-broadcasting",
            "category": "broadcast"
        },
        {
            "description": "Android music and video player. Uses ExoPlayer 2 and MediaPlayer for lower APIs and makes using ExoMediaPlayer easier. If you need advanced options such as handling Chromecast it is delivered by Ex...",
            "title": "mkaflowski/HybridMediaPlayer",
            "homepage": "https://github.com/mkaflowski/HybridMediaPlayer",
            "category": "android"
        },
        {
            "description": "",
            "title": "VQEG/streamsim",
            "homepage": "https://github.com/VQEG/streamsim",
            "category": "encoding"
        },
        {
            "description": "Node.js bindings to ffmpeg command, exposing stream based API - phaux/node-ffmpeg-stream",
            "title": "phaux/node-ffmpeg-stream",
            "homepage": "https://github.com/phaux/node-ffmpeg-stream",
            "category": "ffmpeg"
        },
        {
            "description": "A video processing framework with simplicity in mind - vapoursynth/vapoursynth",
            "title": "vapoursynth/vapoursynth",
            "homepage": "https://github.com/vapoursynth/vapoursynth",
            "category": "tools"
        },
        {
            "description": "I am using python to do some basic image processing, and want to extend it to process a video frame by frame. I get the video as a blob from a server - .webm encoded - and have it in python as a b...",
            "title": "How to decode a video (memory file / byte string) and step through it frame by frame in python?",
            "homepage": "https://stackoverflow.com/questions/60558412/how-to-decode-a-video-memory-file-byte-string-and-step-through-it-frame-by-f",
            "category": "ffmpeg"
        },
        {
            "description": "Streamlink is a CLI utility which pipes video streams from various services into a video player - streamlink/streamlink",
            "title": "streamlink/streamlink",
            "homepage": "https://github.com/streamlink/streamlink",
            "category": "encoding"
        },
        {
            "description": "automatic video supercuts with python. ",
            "title": "antiboredom/videogrep",
            "homepage": "https://github.com/antiboredom/videogrep",
            "category": "tools"
        },
        {
            "description": "",
            "title": "Dolby Stream Validator",
            "homepage": "https://ott.dolby.com/OnDelKits_dev/StreamValidator/Start_Here.html",
            "category": "hdr"
        },
        {
            "description": "Helper script for cross compiling some media tools for windows, like customizable ffmpeg.exe (with or without non-free components, etc), and some other bonuses like mplayer, mp4box, mxf, etc. - rdp...",
            "title": "rdp/ffmpeg-windows-build-helpers",
            "homepage": "https://github.com/rdp/ffmpeg-windows-build-helpers",
            "category": "ffmpeg"
        },
        {
            "description": "tsMuxer is a transport stream muxer for remuxing/muxing elementary streams, EVO/VOB/MPG, MKV/MKA, MP4/MOV, TS, M2TS to TS to M2TS. Supported video codecs H.264/AVC, H.265/HEVC, VC-1, MPEG2. Support...",
            "title": "justdan96/tsMuxer",
            "homepage": "https://github.com/justdan96/tsMuxer",
            "category": "tools"
        },
        {
            "description": "The FFV1 lossless video codec specification. ",
            "title": "FFmpeg/FFV1",
            "homepage": "https://github.com/FFmpeg/FFV1",
            "category": "ffmpeg"
        },
        {
            "description": "A python interface for FFmpeg using asyncio. ",
            "title": "jonghwanhyeon/python-ffmpeg",
            "homepage": "https://github.com/jonghwanhyeon/python-ffmpeg",
            "category": "ffmpeg"
        },
        {
            "description": "A Python application that uses Batch to process media files in parallel with the ffmpeg open-source tool. - Azure-Samples/batch-python-ffmpeg-tutorial",
            "title": "Azure-Samples/batch-python-ffmpeg-tutorial",
            "homepage": "https://github.com/Azure-Samples/batch-python-ffmpeg-tutorial",
            "category": "ffmpeg"
        },
        {
            "description": "Pure Python FFmpeg-based live video / audio streaming to YouTube, Facebook, Periscope, Twitch, and more - scivision/PyLivestream",
            "title": "scivision/PyLivestream",
            "homepage": "https://github.com/scivision/PyLivestream",
            "category": "ffmpeg"
        },
        {
            "description": "Build and run Docker containers leveraging NVIDIA GPUs - NVIDIA/nvidia-docker",
            "title": "NVIDIA/nvidia-docker",
            "homepage": "https://github.com/NVIDIA/nvidia-docker",
            "category": "ffmpeg"
        },
        {
            "description": "Self hosted streaming media server. https://docs.streama-project.com/ - streamaserver/streama",
            "title": "streamaserver/streama",
            "homepage": "https://github.com/streamaserver/streama",
            "category": "streaming-server-and-storage"
        },
        {
            "description": "The gateway to a super high-definition future is ever-nearing",
            "title": "HDMI 2.1: features, specs and news about the latest HDMI standard",
            "homepage": "https://www.whathifi.com/advice/what-hdmi-21-everything-you-need-to-know",
            "category": "reading"
        },
        {
            "description": "",
            "title": "BOLA: Near-Optimal Bitrate Adaptation for Online Videos",
            "homepage": "https://arxiv.org/pdf/1601.06748.pdf",
            "category": "reading"
        },
        {
            "description": "Design of scheduling and rate-adaptation algorithms for adaptive HTTP streaming - Stephan Hesse",
            "title": "Design of scheduling and rate-adaptation algorithms for adaptive HTTP streaming · dispar.at Blog",
            "homepage": "https://dispar.at/blog/2017/07/08/design-of-scheduling-and-rate-adaptation-algorithms-for-adaptive-http-streaming/",
            "category": "reading"
        },
        {
            "description": "by Mariana Afonso, Anush Moorthy, Liwei Guo, Lishan Zhu, Anne Aaron",
            "title": "Improving our video encodes for legacy devices",
            "homepage": "https://link.medium.com/T7S5MS6IT8",
            "category": "reading"
        },
        {
            "description": "Billions of videos are viewed across the internet every day, but video on Pinterest is unique. On Pinterest, you’ve always been able to save videos from around the web, and in 2013, we made it…",
            "title": "Building native video Pins",
            "homepage": "https://medium.com/pinterest-engineering/building-native-video-pins-7ff89ad3ec33",
            "category": "players"
        },
        {
            "description": "Hardware Accelerated VP9 Player in macOS 11.0 Big Sur beta 4+ - rinsuki/HWAcceleratedVP9Player",
            "title": "rinsuki/HWAcceleratedVP9Player",
            "homepage": "https://github.com/rinsuki/HWAcceleratedVP9Player",
            "category": "ios-tvos"
        },
        {
            "description": "GUI Handler for AV1 Encoders (aomenc, rav1e & svt-av1) - Alkl58/NotEnoughAV1Encodes",
            "title": "Alkl58/NotEnoughAV1Encodes",
            "homepage": "https://github.com/Alkl58/NotEnoughAV1Encodes",
            "category": "av1"
        },
        {
            "description": "The smart city reference pipeline shows how to integrate various media building blocks, with analytics powered by the OpenVINO™ Toolkit, for traffic or stadium sensing, analytics and management tas...",
            "title": "OpenVisualCloud/Smart-City-Sample",
            "homepage": "https://github.com/OpenVisualCloud/Smart-City-Sample",
            "category": "streaming-server-and-storage"
        },
        {
            "description": "Current draft (HTML): https://aomediacodec.github.io/av1-rtp-spec/ - AOMediaCodec/av1-rtp-spec",
            "title": "AOMediaCodec/av1-rtp-spec",
            "homepage": "https://github.com/AOMediaCodec/av1-rtp-spec",
            "category": "av1"
        },
        {
            "description": "The fastest and safest AV1 encoder. ",
            "title": "xiph/rav1e",
            "homepage": "https://github.com/xiph/rav1e",
            "category": "av1"
        },
        {
            "description": "",
            "title": "intel/vaapi-fits",
            "homepage": "https://github.com/intel/vaapi-fits",
            "category": "ffmpeg"
        },
        {
            "description": "Full-featured static FFmpeg build helper. ",
            "title": "pyke369/sffmpeg",
            "homepage": "https://github.com/pyke369/sffmpeg",
            "category": "ffmpeg"
        },
        {
            "description": "What if you could save time, power consumption and therefore money, while still keeping a decent quality for your converted video ?",
            "title": "Hardware-Assisted Video Transcoding At Dailymotion",
            "homepage": "https://link.medium.com/jfUev36Zs8",
            "category": "reading"
        },
        {
            "description": "",
            "title": "intel/gmmlib",
            "homepage": "https://github.com/intel/gmmlib",
            "category": "encoding"
        },
        {
            "description": "",
            "title": "intel/media-driver",
            "homepage": "https://github.com/intel/media-driver",
            "category": "encoding"
        },
        {
            "description": "Libva is an implementation for VA-API (Video Acceleration API) - intel/libva",
            "title": "intel/libva",
            "homepage": "https://github.com/intel/libva",
            "category": "encoding"
        },
        {
            "description": "This gist will generate an Intel QSV-enabled FFmpeg build using the open source Intel Media SDK. Testbed used: Ubuntu 18.04LTS. A fallback is also provided for the intel vaapi driver where needed. ...",
            "title": "This gist will generate an Intel QSV-enabled FFmpeg build using the open source Intel Media SDK. Testbed used: Ubuntu 18.04LTS. A fallback is also provided for the intel vaapi driver where needed.",
            "homepage": "https://gist.github.com/SeanMollet/0eed16e80630ab67532890a9d42132af",
            "category": "ffmpeg"
        },
        {
            "description": "VA-API user mode driver for Intel GEN Graphics family - intel/intel-vaapi-driver",
            "title": "intel/intel-vaapi-driver",
            "homepage": "https://github.com/intel/intel-vaapi-driver",
            "category": "ffmpeg"
        },
        {
            "description": "This repository contains a collection of FFmpeg* patches and samples to enable CNN model based video analytics capabilities (such as object detection, classification, recognition) in FFmpeg* framew...",
            "title": "VCDP/FFmpeg-patch",
            "homepage": "https://github.com/VCDP/FFmpeg-patch",
            "category": "ffmpeg"
        },
        {
            "description": "Python library to work with SCTE standards. ",
            "title": "jamesfining/scte",
            "homepage": "https://github.com/jamesfining/scte",
            "category": "tools"
        },
        {
            "description": "",
            "title": "Best Practices for End-to-End Workflow Monitoring | Streaming Video Alliance",
            "homepage": "https://www.streamingvideoalliance.org/project/best-practices-for-end-to-end-workflow-monitoring/",
            "category": "qoe"
        },
        {
            "description": "Live TS segmenter and HLS manifest creation in Go. ",
            "title": "jordicenzano/go-ts-segmenter",
            "homepage": "https://github.com/jordicenzano/go-ts-segmenter",
            "category": "tools"
        },
        {
            "description": "",
            "title": "Byte Down: Making Netflix’s Data Infrastructure Cost-Effective",
            "homepage": "https://netflixtechblog.com/byte-down-making-netflixs-data-infrastructure-cost-effective-fee7b3235032",
            "category": "reading"
        },
        {
            "description": ":camera: Generate thumbnail sprites from videos. ",
            "title": "flavioribeiro/video-thumbnail-generator",
            "homepage": "https://github.com/flavioribeiro/video-thumbnail-generator",
            "category": "tools"
        },
        {
            "description": "[vc_row margin_top=”30″][vc_column][vc_column_text]I began testing AV1 early this week. Briefly, my tests involve 16 ten-second clips in four genres (movies, sports, animations, gaming) and an “other” category (music video, nature video). I’ve completed the first set of tests with FFmpeg 4.3, benchmarking x264, x265, and the latest version of the Alliance for Open Media AV1 codec,…",
            "title": "Promising Initial Results with AV1 Testing - Streaming Learning Center",
            "homepage": "https://streaminglearningcenter.com/blogs/promising-initial-results-with-av1-testing.html",
            "category": "av1"
        },
        {
            "description": "Free educational webinars, videos and other resources focused on the Broadcast Industry",
            "title": "Video: HLS and DASH Multi-Codec Encoding & Packaging",
            "homepage": "https://thebroadcastknowledge.com/2020/07/10/video-hls-and-dash-multi-codec-encoding-packaging/",
            "category": "reading"
        },
        {
            "description": "The ad-insertion reference pipeline shows how to integrate various media building blocks, with analytics powered by the OpenVINO™ Toolkit, for intelligent server-side ad insertion. - OpenVisualClou...",
            "title": "OpenVisualCloud/Ad-Insertion-Sample",
            "homepage": "https://github.com/OpenVisualCloud/Ad-Insertion-Sample",
            "category": "ads"
        },
        {
            "description": "Media transcoding is a key function for live video broadcasting, streaming, and video on demand use cases in a CDN network. The CDN Transcode sample (not a finished product) provides a reference pi...",
            "title": "OpenVisualCloud/CDN-Transcode-Sample",
            "homepage": "https://github.com/OpenVisualCloud/CDN-Transcode-Sample",
            "category": "k8s"
        },
        {
            "description": "OpenFaaS transcode pipeline. ",
            "title": "cpitkin/openfaas-transcode",
            "homepage": "https://github.com/cpitkin/openfaas-transcode",
            "category": "k8s"
        },
        {
            "description": "A collection of video players with vaguely simple GUIs for video engineers. - GeneticGenesis/phils-players",
            "title": "GeneticGenesis/phils-players",
            "homepage": "https://github.com/GeneticGenesis/phils-players",
            "category": "web"
        },
        {
            "description": "A Go library for generating MPEG-DASH manifests. ",
            "title": "zencoder/go-dash",
            "homepage": "https://github.com/zencoder/go-dash",
            "category": "dash"
        },
        {
            "description": "All source codes I've provided on stackoverflow as an answer, usually under tag ms-media-foundation. Mediafoundation, audio, video, 3D, decoder, encoder. - mofo7777/Stackoverflow",
            "title": "mofo7777/Stackoverflow",
            "homepage": "https://github.com/mofo7777/Stackoverflow",
            "category": "learning"
        },
        {
            "description": "python transcode server. ",
            "title": "cwinging/transcode",
            "homepage": "https://github.com/cwinging/transcode",
            "category": "encoding"
        },
        {
            "description": "",
            "title": "bbxnet/transcode",
            "homepage": "https://github.com/bbxnet/transcode",
            "category": "encoding"
        },
        {
            "description": "📺 a Youtube-like (without censorship and features you don&#39;t need!) Video Sharing App written in Go which also supports automatic transcoding to MP4 H.265 AAC, multiple collections and R...",
            "title": "prologic/tube",
            "homepage": "https://github.com/prologic/tube",
            "category": "streaming-server-and-storage"
        },
        {
            "description": "ffmpeg H264 H265 HEVC MPEG Video Trans-code Image-Matrix Collage - GeoHaber/Video-Transcode",
            "title": "GeoHaber/Video-Transcode",
            "homepage": "https://github.com/GeoHaber/Video-Transcode",
            "category": "encoding"
        },
        {
            "description": "React component for HLS player. ",
            "title": "foxford/react-hls",
            "homepage": "https://github.com/foxford/react-hls",
            "category": "web"
        },
        {
            "description": "The HTML5 video player for AngularJS. ",
            "title": "videogular/videogular",
            "homepage": "https://github.com/videogular/videogular",
            "category": "web"
        },
        {
            "description": "Out of box solution for RTSP - HLS live stream transcoding. Makes RTSP easy to play in browsers. - Roverr/rtsp-stream",
            "title": "Roverr/rtsp-stream",
            "homepage": "https://github.com/Roverr/rtsp-stream",
            "category": "streaming-server-and-storage"
        },
        {
            "description": "HTML5 &lt;audio&gt; or &lt;video&gt; player with support for MP4, WebM, and MP3 as well as HLS, Dash, YouTube, Facebook, SoundCloud and others with a common HTML5 MediaElement API, ...",
            "title": "mediaelement/mediaelement",
            "homepage": "https://github.com/mediaelement/mediaelement",
            "category": "web"
        },
        {
            "description": "A set of command lines to debug video streaming files like mp4 (MPEG-4 Part 14), ts (MPEG-2 Part 1), fmp4 in Dash, HLS, or MSS, with or without DRM. - leandromoreira/video-containers-debugging-tools",
            "title": "leandromoreira/video-containers-debugging-tools",
            "homepage": "https://github.com/leandromoreira/video-containers-debugging-tools",
            "category": "learning"
        },
        {
            "description": "mp4 file analyser written in Python. ",
            "title": "essential61/mp4analyser",
            "homepage": "https://github.com/essential61/mp4analyser",
            "category": "tools"
        },
        {
            "description": "Python module for handling audio metadata. ",
            "title": "quodlibet/mutagen",
            "homepage": "https://github.com/quodlibet/mutagen",
            "category": "audio"
        },
        {
            "description": "RTSP/RTP/RTMP/FLV/HLS/MPEG-TS/MPEG-PS/MPEG-DASH/MP4/fMP4 - ireader/media-server",
            "title": "ireader/media-server",
            "homepage": "https://github.com/ireader/media-server",
            "category": "streaming-server-and-storage"
        },
        {
            "description": "Red5 Server core. ",
            "title": "Red5/red5-server",
            "homepage": "https://github.com/Red5/red5-server",
            "category": "streaming-server-and-storage"
        },
        {
            "description": "Shaka Player in a C++ Framework. ",
            "title": "google/shaka-player-embedded",
            "homepage": "https://github.com/google/shaka-player-embedded",
            "category": "ios-tvos"
        },
        {
            "description": "Raw browser/feature support data from caniuse.com. ",
            "title": "Fyrd/caniuse",
            "homepage": "https://github.com/Fyrd/caniuse",
            "category": "drm"
        },
        {
            "description": "At the end of last month, MPEG co-founder Leonardo Chiariglione announced the 'MPEG is closed.' That's not quite true, but it is undergoing a reorganization. So what does that mean for the organization and the new codec standards it is bringing out this year?",
            "title": "MPEG: What Happened?",
            "homepage": "https://www.streamingmedia.com/Articles/ReadArticle.aspx?ArticleID=141678",
            "category": "mpeg"
        },
        {
            "description": "A simple VMAP / VAST proxy. ",
            "title": "Eyevinn/vmapproxy",
            "homepage": "https://github.com/Eyevinn/vmapproxy",
            "category": "ads"
        },
        {
            "description": "This article provides a performance analysis of AV1 encoding tools.",
            "title": "Analysis of AV1 Encoding Tools & libaom Case Study",
            "homepage": "https://visionular.com/performance-analysis-of-av1-encoding-tools-libaom-case-study/",
            "category": "av1"
        },
        {
            "description": "Free open-source CEA608 / CEA708 closed-caption encoder/decoder - szatmary/libcaption",
            "title": "szatmary/libcaption",
            "homepage": "https://github.com/szatmary/libcaption",
            "category": "subtitles-and-captions"
        },
        {
            "description": "Introduction",
            "title": "3 Cases from a Video Expert: Encoding Basics",
            "homepage": "https://link.medium.com/z6IDbLDWO7",
            "category": "learning"
        },
        {
            "description": "By: Jeff Gong, Software Engineer, jeffgon@twitch.tv Sahil Dhanju, Software Engineer Intern Chih-Chiang Lu, Senior Software Engineer…",
            "title": "Live Video Transmuxing/Transcoding: FFmpeg vs TwitchTranscoder, Part I",
            "homepage": "https://link.medium.com/iws08p9VO7",
            "category": "reading"
        },
        {
            "description": "By: Jeff Gong, Software Engineer, jeffgon@twitch.tv Sahil Dhanju, Software Engineer Intern Chih-Chiang Lu, Senior Software Engineer…",
            "title": "Live Video Transmuxing/Transcoding: FFmpeg vs TwitchTranscoder, Part II",
            "homepage": "https://link.medium.com/EYVMBQ3VO7",
            "category": "reading"
        },
        {
            "description": "Transcoding video is a very resource intensive process. It can take many minutes to process a small, 30-second clip, or even hours to p...",
            "title": "Scalable, Parallel Video Transcoding on Ubuntu",
            "homepage": "https://blog.dustinkirkland.com/2014/07/scalable-parallel-video-transcoding-on.html",
            "category": "k8s"
        },
        {
            "description": "",
            "title": "DASH IF Test Assets Database",
            "homepage": "https://testassets.dashif.org/#testcase/details/58a5ddaa7459f8cb201b8a6d",
            "category": "dash"
        },
        {
            "description": "",
            "title": "DASH IF Test Assets Database",
            "homepage": "https://testassets.dashif.org/#testvector/groupedList",
            "category": "dash"
        },
        {
            "description": "An open source modular Audio/Visual subjective evaluation test interface - Telecommunication-Telemedia-Assessment/AVRate",
            "title": "Telecommunication-Telemedia-Assessment/AVRate",
            "homepage": "https://github.com/Telecommunication-Telemedia-Assessment/AVRate",
            "category": "qoe"
        },
        {
            "description": "Providing the video quality research community with a wide variety of software tools and guidance in order to facilitate research.",
            "title": "VQEG Tools and Subjective Labs Setup",
            "homepage": "https://vqeg.github.io/software-tools/",
            "category": "qoe"
        },
        {
            "description": "VQEG's Software and Tools Website. ",
            "title": "VQEG/software-tools",
            "homepage": "https://github.com/VQEG/software-tools",
            "category": "qoe"
        },
        {
            "description": "",
            "title": "Video Quality Experts Group (VQEG)",
            "homepage": "https://www.its.bldrdoc.gov/vqeg/vqeg-home.aspx",
            "category": "qoe"
        },
        {
            "description": "You can build your own live platform just wiring up some open source tools, this is a demo video of https://github.com/jordicenzano/lhls-simple-live-platform",
            "title": "lhls-simple-live-platform",
            "homepage": "https://slides.com/jordicenzano/deck-973aed",
            "category": "learning"
        },
        {
            "description": "A free commercial detector. ",
            "title": "erikkaashoek/Comskip",
            "homepage": "https://github.com/erikkaashoek/Comskip",
            "category": "ads"
        },
        {
            "description": "Description of the AV1 decoder model.",
            "title": "AV1 decoder model",
            "homepage": "https://norkin.org/research/av1_decoder_model/",
            "category": "av1"
        },
        {
            "description": "So, I received an email from an acquaintance that read, “I was curious if there is actually any benefit to a “threads=” type custom command in x264. Specifically many streamers are buying 8 core/16 thread CPUs to encode as a standalone client capturing information from a video capture device.” I had an article on FFmpeg…",
            "title": "FFmpeg Threads Command: How it Affects Quality and Performance",
            "homepage": "https://streaminglearningcenter.com/blogs/ffmpeg-command-threads-how-it-affects-quality-and-performance.html",
            "category": "reading"
        },
        {
            "description": "Although the traditional sports world has come to a standstill due to the coronavirus pandemic, many major esports properties are soldiering on, hosting compe",
            "title": "Riot Games Keeps League of Legends Esports Rolling With Fully Cloud-Based Virtualized Workflow",
            "homepage": "https://www.sportsvideo.org/2020/03/27/riot-games-keeps-league-of-legends-esports-rolling-with-fully-cloud-based-virtualized-production-workflow/",
            "category": "reading"
        },
        {
            "description": "This is the second (and final) part of our blog mini-series about boosting encoding speed. In the first part we wrote about how we managed to ma...",
            "title": "Divide & Encode: How to Encode Videos Blazingly Fast | Part II - Under The Hood",
            "homepage": "https://tech.showmax.com/2019/03/divide-encode-2/",
            "category": "reading"
        },
        {
            "description": "Here at Showmax, we’re addicted to speed and performance. In this post, I’ll go through a few techniques we used to improve the speed of our enc...",
            "title": "Divide & Encode: How to Encode Videos Blazingly Fast | Part I - Need For Speed",
            "homepage": "https://tech.showmax.com/2019/01/divide-encode-1/",
            "category": "reading"
        },
        {
            "description": "When you subscribe to a VOD service, you expect the best visual quality possible. For our customers across Sub-Saharan Africa, it’s no different...",
            "title": "Pushing video bitrate to the limit",
            "homepage": "https://tech.showmax.com/2020/06/pushing-video-bitrate-to-the-limit/",
            "category": "reading"
        },
        {
            "description": "",
            "title": "dev-labs-bg/swift-video-generator",
            "homepage": "https://github.com/dev-labs-bg/swift-video-generator",
            "category": "encoding"
        },
        {
            "description": "QCTools (Quality Control Tools for Video Preservation) is a free and open source software tool that helps users analyze and understand their digitized video files through use of audiovisual analytics and filtering. QCTools is funded by the National Endowment for the Humanities and the Knight Foundation, and is developed by the Bay Area Video Coalition.",
            "title": "QCTools Documentation",
            "homepage": "http://bavc.github.io/qctools/",
            "category": "qoe"
        },
        {
            "description": "A guide to cables and connectors used for audiovisual tech - amiaopensource/cable-bible",
            "title": "amiaopensource/cable-bible",
            "homepage": "https://github.com/amiaopensource/cable-bible",
            "category": "learning"
        },
        {
            "description": "Create and execute FFmpeg commands. ",
            "title": "ColorlabMD/FFCommand_Engine",
            "homepage": "https://github.com/ColorlabMD/FFCommand_Engine",
            "category": "ffmpeg"
        },
        {
            "description": "",
            "title": "ffmpeg tutorial",
            "homepage": "http://www.dranger.com/ffmpeg/",
            "category": "learning"
        },
        {
            "description": "A fluent API to FFMPEG (http://www.ffmpeg.org). ",
            "title": "fluent-ffmpeg/node-fluent-ffmpeg",
            "homepage": "https://github.com/fluent-ffmpeg/node-fluent-ffmpeg",
            "category": "ffmpeg"
        },
        {
            "description": "A high level transcoder using ffmpeg that in addition to transcoding provides real time stats, detection of bad video, integration with nginx for on demand video - dschere/industrial-ffmpeg",
            "title": "dschere/industrial-ffmpeg",
            "homepage": "https://github.com/dschere/industrial-ffmpeg",
            "category": "ffmpeg"
        },
        {
            "description": "This application transcode a video that you send on all formats what you want and diferent resolutions. - cash2one/VideoTranscoding-Backend",
            "title": "cash2one/VideoTranscoding-Backend",
            "homepage": "https://github.com/cash2one/VideoTranscoding-Backend",
            "category": "ffmpeg"
        },
        {
            "description": "Worker that is used to transcode video to supported formats and resolutions - TenPennyTV/worker-ffmpeg",
            "title": "TenPennyTV/worker-ffmpeg",
            "homepage": "https://github.com/TenPennyTV/worker-ffmpeg",
            "category": "ffmpeg"
        },
        {
            "description": "Transcodes audio & video files to text, supports MP3, M4A, WAV, MP4, MKV, AVI, MPG & MPEG. No Online API's. Python 3 - shinobizero/audio_transcriber",
            "title": "shinobizero/audio_transcriber",
            "homepage": "https://github.com/shinobizero/audio_transcriber",
            "category": "subtitles-and-captions"
        },
        {
            "description": "Gui for ffmpeg to simplify transcoding and embeding audio / subtitles in mkv videos - mugiseyebrows/mugi-ffmpeg",
            "title": "mugiseyebrows/mugi-ffmpeg",
            "homepage": "https://github.com/mugiseyebrows/mugi-ffmpeg",
            "category": "ffmpeg"
        },
        {
            "description": "Transcode video files using FFMPEG and python3. ",
            "title": "zolinux/MediaArchiver",
            "homepage": "https://github.com/zolinux/MediaArchiver",
            "category": "encoding"
        },
        {
            "description": "A docker-based video converter that uses VAAPI-compatible hardware for transcoding - git-developer/vaapi-video-converter",
            "title": "git-developer/vaapi-video-converter",
            "homepage": "https://github.com/git-developer/vaapi-video-converter",
            "category": "ffmpeg"
        },
        {
            "description": "Transcoding video usando ffmpeg. ",
            "title": "LordCrainer/transcoding_ffmpeg",
            "homepage": "https://github.com/LordCrainer/transcoding_ffmpeg",
            "category": "encoding"
        },
        {
            "description": "video transcode based on ffmpeg, support H264/HEVC and more. - sambios/ffmpeg_transcoder",
            "title": "sambios/ffmpeg_transcoder",
            "homepage": "https://github.com/sambios/ffmpeg_transcoder",
            "category": "encoding"
        },
        {
            "description": "nodejs ffmpeg video transcode webui，基于nodejs的云转码系统 https://www.efvcms.com - bookyo/express-ffmpeg",
            "title": "bookyo/express-ffmpeg",
            "homepage": "https://github.com/bookyo/express-ffmpeg",
            "category": "encoding"
        },
        {
            "description": "NatReader is a cross-platform video decoding API designed for transcoding applications. - natsuite/NatReader-API",
            "title": "natsuite/NatReader-API",
            "homepage": "https://github.com/natsuite/NatReader-API",
            "category": "encoding"
        },
        {
            "description": "FFMPEG Wasm Video Transcoder. ",
            "title": "Mozilla-Open-Lab-Etwas/Video-Transcoder",
            "homepage": "https://github.com/Mozilla-Open-Lab-Etwas/Video-Transcoder",
            "category": "ffmpeg"
        },
        {
            "description": "Python based batch tools to transcode audio and video conveniently (leverages FFMpeg) - okorach/audio-video-tools",
            "title": "okorach/audio-video-tools",
            "homepage": "https://github.com/okorach/audio-video-tools",
            "category": "ffmpeg"
        },
        {
            "description": "Making Streaming Video Better Streaming video is exploding in popularity. Consumers are watching more video online across a myriad of devices. But, the streaming experiences, across providers, can be wildly different from each other which ultimately hurts adoption. The problem is a lack of colla ...",
            "title": "Home | Streaming Video Alliance",
            "homepage": "https://www.streamingvideoalliance.org/",
            "category": "industry-forums"
        },
        {
            "description": "The ffmpeg program has numerous “switches” that help to adjust and convert audio and video files. Some of them are not explained very well in the documentation, and many websites have c…",
            "title": "Correcting for audio/video sync issues with the ffmpeg program’s ITSOFFSET switch",
            "homepage": "https://wjwoodrow.wordpress.com/2013/02/04/correcting-for-audiovideo-sync-issues-with-the-ffmpeg-programs-itsoffset-switch/",
            "category": "ffmpeg"
        },
        {
            "description": "",
            "title": "DASH Industry Forum | Catalyzing the adoption of MPEG-DASH",
            "homepage": "https://dashif.org/identifiers/content_protection/",
            "category": "dash"
        },
        {
            "description": "",
            "title": "aom - Git at Google",
            "homepage": "https://aomedia.googlesource.com/aom/",
            "category": "av1"
        },
        {
            "description": "Authored by Chirag Oswal, Solution Architect, AWS, and Vikas Tiwari, Solution Architect Manager, AWS Video has become the primary means of Information sharing and learning. Customers are investing in innovative solutions to tap into the e-learning and video space. Video content is their IP and needs to be protected and securely delivered. Online video is a […]",
            "title": "Creating a secure video-on-demand (VOD) platform using AWS",
            "homepage": "https://aws.amazon.com/blogs/media/creating-a-secure-video-on-demand-vod-platform-using-aws/",
            "category": "drm"
        },
        {
            "description": "FFmpeg/FFprobe AWS Lambda layer. ",
            "title": "serverlesspub/ffmpeg-aws-lambda-layer",
            "homepage": "https://github.com/serverlesspub/ffmpeg-aws-lambda-layer",
            "category": "ffmpeg"
        },
        {
            "description": "A guide to building a transcoder using Exodus, FFmpeg, and AWS Lambda.",
            "title": "Running FFmpeg on AWS Lambda for 1.9% the cost of AWS Elastic Transcoder",
            "homepage": "https://intoli.com/blog/transcoding-on-aws-lambda/",
            "category": "reading"
        },
        {
            "description": "Python module to read/write popular video caption formats - pbs/pycaption",
            "title": "pbs/pycaption",
            "homepage": "https://github.com/pbs/pycaption",
            "category": "subtitles-and-captions"
        },
        {
            "description": "Simulate bitrate switching algorithms based on real data traces - pokey909/dash_adaptation_simulator",
            "title": "pokey909/dash_adaptation_simulator",
            "homepage": "https://github.com/pokey909/dash_adaptation_simulator",
            "category": "dash"
        },
        {
            "description": "A Django project that allows you to catalog and stream your videos (using FFmpeg to add subtitles and transcode). - davidbt/djmediastreamer",
            "title": "davidbt/djmediastreamer",
            "homepage": "https://github.com/davidbt/djmediastreamer",
            "category": "encoding"
        },
        {
            "description": "AWS S3 + Lambda + Transcode. ",
            "title": "andressspinetti/video-transcoder",
            "homepage": "https://github.com/andressspinetti/video-transcoder",
            "category": "encoding"
        },
        {
            "description": "bash script which will detect video new file in folder and transcode it to adaprive bitrate - SmurfManX/ffmpeg-nvidia-adaptive-vod-transcoder",
            "title": "SmurfManX/ffmpeg-nvidia-adaptive-vod-transcoder",
            "homepage": "https://github.com/SmurfManX/ffmpeg-nvidia-adaptive-vod-transcoder",
            "category": "encoding"
        },
        {
            "description": "Video transcoding ffmpeg frontend in Python. ",
            "title": "mrpdaemon/mmf",
            "homepage": "https://github.com/mrpdaemon/mmf",
            "category": "tools"
        },
        {
            "description": "A Swift wrapper around the transcode-video command - Ponyboy47/TranscodeVideo",
            "title": "Ponyboy47/TranscodeVideo",
            "homepage": "https://github.com/Ponyboy47/TranscodeVideo",
            "category": "encoding"
        },
        {
            "description": "Video Transcoding Tools. ",
            "title": "kees/transcode",
            "homepage": "https://github.com/kees/transcode",
            "category": "encoding"
        },
        {
            "description": "Transcode video by ffmpeg with nvenc; normalize the volume; force dynamic range compression to the volume - quarkscript/media_works",
            "title": "quarkscript/media_works",
            "homepage": "https://github.com/quarkscript/media_works",
            "category": "encoding"
        },
        {
            "description": "Transcode video files to the AV1 format using ffmpeg and libaom-av1. - luziferius/av1transcoder",
            "title": "luziferius/av1transcoder",
            "homepage": "https://github.com/luziferius/av1transcoder",
            "category": "av1"
        },
        {
            "description": "a Python-based software to transcode videos and upload files to a remote server or S3-bucket - sw360cab/pyup-transcoder",
            "title": "sw360cab/pyup-transcoder",
            "homepage": "https://github.com/sw360cab/pyup-transcoder",
            "category": "encoding"
        },
        {
            "description": "Agnostic API orchestrating the transcoding of media assets across various cloud providers, previously https://github.com/cbsinteractive/video-transcoding-api - cbsinteractive/transcode-orchestrator",
            "title": "cbsinteractive/transcode-orchestrator",
            "homepage": "https://github.com/cbsinteractive/transcode-orchestrator",
            "category": "encoding"
        },
        {
            "description": "Quickly transcode a source video to MP4, OGV, and WebM, with scale, bitrate, and screengrab options. - monking/transcode-web-video",
            "title": "monking/transcode-web-video",
            "homepage": "https://github.com/monking/transcode-web-video",
            "category": "encoding"
        },
        {
            "description": "Distributed video transcoding. ",
            "title": "ericgriffin/fflock",
            "homepage": "https://github.com/ericgriffin/fflock",
            "category": "encoding"
        },
        {
            "description": "Simple video transcoding application for Django Framework - just-work/django-video-transcoding",
            "title": "just-work/django-video-transcoding",
            "homepage": "https://github.com/just-work/django-video-transcoding",
            "category": "encoding"
        },
        {
            "description": "Video Transcoder for React Native. ",
            "title": "selsamman/react-native-transcode",
            "homepage": "https://github.com/selsamman/react-native-transcode",
            "category": "encoding"
        },
        {
            "description": "Transcoding long (>1 hour) videos quickly and cost-effectively on GCP to adaptive HLS and MP4 mezzanine files. Up to 40x $ savings. - xyk2/cloud-transcoder",
            "title": "xyk2/cloud-transcoder",
            "homepage": "https://github.com/xyk2/cloud-transcoder",
            "category": "encoding"
        },
        {
            "description": "Unattended video transcoder to H265 and ACC codecs, in MKV containers. - amaurypm/transcode2H265",
            "title": "amaurypm/transcode2H265",
            "homepage": "https://github.com/amaurypm/transcode2H265",
            "category": "hevc"
        },
        {
            "description": "Python package containing many tools useful for converting video files to h264/h265 encoded MP4 or MKV files - kwodzicki/video_utils",
            "title": "kwodzicki/video_utils",
            "homepage": "https://github.com/kwodzicki/video_utils",
            "category": "encoding"
        },
        {
            "description": "Tools to batch transcode and process videos. ",
            "title": "bmhayward/Transcode",
            "homepage": "https://github.com/bmhayward/Transcode",
            "category": "encoding"
        },
        {
            "description": "Offline video transcoder written in node.js. ",
            "title": "madebyhiro/codem-transcode",
            "homepage": "https://github.com/madebyhiro/codem-transcode",
            "category": "encoding"
        },
        {
            "description": "Docker container to transcode videos in mounted volume to H265 using FFMPEG - Vilsol/Transcoder",
            "title": "Vilsol/Transcoder",
            "homepage": "https://github.com/Vilsol/Transcoder",
            "category": "encoding"
        },
        {
            "description": "📹🔥 Transcode Google Cloud Storage video files with Node.js and FFmpeg - diego3g/gcloud-node-video-transcoding",
            "title": "diego3g/gcloud-node-video-transcoding",
            "homepage": "https://github.com/diego3g/gcloud-node-video-transcoding",
            "category": "encoding"
        },
        {
            "description": ":clapper: A self-hosted opensource LTI video provider - openfun/marsha",
            "title": "openfun/marsha",
            "homepage": "https://github.com/openfun/marsha",
            "category": "streaming-server-and-storage"
        },
        {
            "description": "Fantastic transcoder is a video transcoder which utilizes massively parallel compute to achieve ludicrous conversion speeds. - ClearSlide/Fantastic-Transcoder",
            "title": "ClearSlide/Fantastic-Transcoder",
            "homepage": "https://github.com/ClearSlide/Fantastic-Transcoder",
            "category": "encoding"
        },
        {
            "description": "node.js video transcoding library. ",
            "title": "benvanik/node-transcoding",
            "homepage": "https://github.com/benvanik/node-transcoding",
            "category": "encoding"
        },
        {
            "description": "HLSを使ってみたです．. ",
            "title": "tozastation/HLS-Streaming",
            "homepage": "https://github.com/tozastation/HLS-Streaming",
            "category": "hls"
        },
        {
            "description": "Middleware for serving HTTP Live Streaming (HLS) compatible media streams. - t-mullen/hls-server",
            "title": "t-mullen/hls-server",
            "homepage": "https://github.com/t-mullen/hls-server",
            "category": "hls"
        },
        {
            "description": "encoder with hls output based on gstreamer. ",
            "title": "i4tv/gstreamill",
            "homepage": "https://github.com/i4tv/gstreamill",
            "category": "encoding"
        },
        {
            "description": "by Andrey Norkin, Joel Sole, Mariana Afonso, Kyle Swanson, Agata Opalach, Anush Moorthy, Anne Aaron",
            "title": "SVT-AV1: an open-source AV1 encoder and decoder",
            "homepage": "https://netflixtechblog.com/svt-av1-an-open-source-av1-encoder-and-decoder-ad295d9b5ca2",
            "category": "av1"
        },
        {
            "description": "How to use CUDA GPU hardware encoding with ffmpeg to encode h264 and h264 HEVC movies in high quality and highspeed with our optimized parameter settings.",
            "title": "CUDA GPU Accelerated h264/h265/HEVC Video Encoding with ffmpeg",
            "homepage": "https://ntown.at/de/knowledgebase/cuda-gpu-accelerated-h264-h265-hevc-video-encoding-with-ffmpeg/",
            "category": "ffmpeg"
        },
        {
            "description": "I recently remembered this popular post from my old blog. Since that blog no longer exists, I thought I would repost it here. Since I wrote this post about a decade ago, many others of done a much better job describing this in detail. I highly recommend the following two videos by Alec Watson fro",
            "title": "About Frame Rates or Why 29.97?",
            "homepage": "http://theautomaticfilmmaker.com/blog/2009/2/23/about-frame-rates-or-why-2997.html",
            "category": "reading"
        },
        {
            "description": "VQMT: Video Quality Measurement Tool. Fast implementations of the following objective image quality metrics: PSNR, SSIM, MS-SSIM, VIFp, PSNR-HVS and PSNR-HVS-M. - Rolinh/VQMT",
            "title": "Rolinh/VQMT",
            "homepage": "https://github.com/Rolinh/VQMT",
            "category": "qoe"
        },
        {
            "description": "Browse The Most Popular 656 Video Open Source Projects",
            "title": "The Top 656 Video Open Source Projects",
            "homepage": "https://awesomeopensource.com/projects/video",
            "category": "tools"
        },
        {
            "description": "Convenient unified display of the most relevant technical and tag data for video and audio files. - MediaArea/MediaInfo",
            "title": "MediaArea/MediaInfo",
            "homepage": "https://github.com/MediaArea/MediaInfo",
            "category": "tools"
        },
        {
            "description": "Tools to transcode, inspect and convert videos. ",
            "title": "donmelton/video_transcoding",
            "homepage": "https://github.com/donmelton/video_transcoding",
            "category": "encoding"
        },
        {
            "description": "Other tools to transcode videos. ",
            "title": "donmelton/other_video_transcoding",
            "homepage": "https://github.com/donmelton/other_video_transcoding",
            "category": "encoding"
        },
        {
            "description": "Encrypted Media Extensions. ",
            "title": "w3c/encrypted-media",
            "homepage": "https://github.com/w3c/encrypted-media/",
            "category": "drm"
        },
        {
            "description": "Python script to download all Springer books released for free during the 2020 COVID-19 quarantine - alexgand/springer_free_books",
            "title": "alexgand/springer_free_books: Python script to download all Springer books released for free during the 2020 COVID-19 quarantine",
            "homepage": "https://github.com/alexgand/springer_free_books",
            "category": "learning"
        },
        {
            "description": "",
            "title": "HowVideo.works",
            "homepage": "https://howvideo.works",
            "category": "learning"
        },
        {
            "description": "A command-line tool for inspecting MPEG-TS files. Contribute to brendanlong/mpeg-ts-inspector development by creating an account on GitHub.",
            "title": "brendanlong/mpeg-ts-inspector: A command-line tool for inspecting MPEG-TS files",
            "homepage": "https://github.com/brendanlong/mpeg-ts-inspector",
            "category": "tools"
        },
        {
            "description": "Vireo is a lightweight and versatile video processing library written in C++11 - twitter/vireo",
            "title": "twitter/vireo: Vireo is a lightweight and versatile video processing library written in C++11",
            "homepage": "https://github.com/twitter/vireo",
            "category": "encoding"
        },
        {
            "description": "Specification for Encapsulating Opus Audio in ISO-BMFF Container - webmproject/opus-dash",
            "title": "webmproject/opus-dash: Specification for Encapsulating Opus Audio in ISO-BMFF Container",
            "homepage": "https://github.com/webmproject/opus-dash",
            "category": "audio"
        },
        {
            "description": "CCExtractor - Official version maintained by the core team - CCExtractor/ccextractor",
            "title": "CCExtractor/ccextractor: CCExtractor - Official version maintained by the core team",
            "homepage": "https://github.com/CCExtractor/ccextractor",
            "category": "subtitles-and-captions"
        },
        {
            "description": "avbroadcast - republish media streams for mass consumption - media-toolbox/avbroadcast",
            "title": "media-toolbox/avbroadcast: avbroadcast - republish media streams for mass consumption",
            "homepage": "https://github.com/media-toolbox/avbroadcast",
            "category": "encoding"
        },
        {
            "description": "",
            "title": "MPEG DASH Sample Content | Bento4",
            "homepage": "http://www.bento4.com/developers/dash/dash-sample-content",
            "category": "testing"
        },
        {
            "description": "Find the offset of an audio file within another audio file - bbc/audio-offset-finder",
            "title": "bbc/audio-offset-finder: Find the offset of an audio file within another audio file",
            "homepage": "https://github.com/bbc/audio-offset-finder",
            "category": "audio"
        },
        {
            "description": "Cookbook of commonly used FFmpeg recipes with descriptions of how each command works and how to modify it to fit your needs",
            "title": "ffmprovisr",
            "homepage": "https://amiaopensource.github.io/ffmprovisr",
            "category": "ffmpeg"
        },
        {
            "description": "Automatically compile and configure ffmpeg, Python 3.7.2(default), PyAV, OpenCV, Keras, Tensorflow(CPU Mode) and other relative environment. - sunhailin-Leo/AutoConfigShellScript",
            "title": "sunhailin-Leo/AutoConfigShellScript: Automatically compile and configure ffmpeg, Python 3.7.2(default), PyAV, OpenCV, Keras, Tensorflow(CPU Mode) and other relative environment.",
            "homepage": "https://github.com/sunhailin-Leo/AutoConfigShellScript",
            "category": "ffmpeg"
        },
        {
            "description": "Runs FFmpeg transcoding processes simultaneously and measures CPU performance - 2501world/transcoding-performance-trial",
            "title": "2501world/transcoding-performance-trial: Runs FFmpeg transcoding processes simultaneously and measures CPU performance",
            "homepage": "https://github.com/2501world/transcoding-performance-trial",
            "category": "ffmpeg"
        },
        {
            "description": "分布式FFMpeg转码集群。A FFMpeg transcoding cluster runs in variable CPUs, including ARM, x86, and others which can run linux. You can use it to run a RaspberryPi cluster. - chn-lee-yumi/distributed_ffmpeg_...",
            "title": "chn-lee-yumi/distributed_ffmpeg_transcoding_cluster: 分布式FFMpeg转码集群。A FFMpeg transcoding cluster runs in variable CPUs, including ARM, x86, and others which can run linux. You can use it to run a RaspberryPi cluster.",
            "homepage": "https://github.com/chn-lee-yumi/distributed_ffmpeg_transcoding_cluster",
            "category": "encoding"
        },
        {
            "description": "",
            "title": "Saurabh702/ffmpeg-scale-benchmark",
            "homepage": "https://github.com/Saurabh702/ffmpeg-scale-benchmark",
            "category": "ffmpeg"
        },
        {
            "description": "FFmpeg transcoders benchmark. Contribute to AlvianPrasetya/transcoding development by creating an account on GitHub.",
            "title": "AlvianPrasetya/transcoding: FFmpeg transcoders benchmark",
            "homepage": "https://github.com/AlvianPrasetya/transcoding",
            "category": "ffmpeg"
        },
        {
            "description": "A comparison of ffmpeg, Shotdetect and PySceneDetect for shot transition detection - albanie/shot-detection-benchmarks",
            "title": "albanie/shot-detection-benchmarks: A comparison of ffmpeg, Shotdetect and PySceneDetect for shot transition detection",
            "homepage": "https://github.com/albanie/shot-detection-benchmarks",
            "category": "ffmpeg"
        },
        {
            "description": "This repository is about video compression, and more specifically about the motion estimation block (ME block) of a video encoder. It is a research project for developing an efficient motion estima...",
            "title": "AK1194/Video-Compression-motion-estimation-block-video-encoder: This repository is about video compression, and more specifically about the motion estimation block (ME block) of a video encoder. It is a research project for developing an efficient motion",
            "homepage": "https://github.com/AK1194/Video-Compression-motion-estimation-block-video-encoder",
            "category": "encoding"
        },
        {
            "description": "Cross-platform command-line AV1 encode toolkit. Contribute to master-of-zen/Av1an development by creating an account on GitHub.",
            "title": "master-of-zen/Av1an: Cross-platform command-line AV1 encode toolkit",
            "homepage": "https://github.com/master-of-zen/Av1an",
            "category": "av1"
        },
        {
            "description": "A collection of FFmpeg commands taken from practice - mitio/useful-ffmpeg-commands",
            "title": "mitio/useful-ffmpeg-commands: A collection of FFmpeg commands taken from practice",
            "homepage": "https://github.com/mitio/useful-ffmpeg-commands",
            "category": "ffmpeg"
        },
        {
            "description": "GUI File Format Converter. Contribute to ilstam/FF-Multi-Converter development by creating an account on GitHub.",
            "title": "ilstam/FF-Multi-Converter: GUI File Format Converter",
            "homepage": "https://github.com/ilstam/FF-Multi-Converter",
            "category": "tools"
        },
        {
            "description": "",
            "title": "H.264 profiles and levels | Inside & Outside MediaCoder",
            "homepage": "http://blog.mediacoderhq.com/h264-profiles-and-levels",
            "category": "encoding"
        },
        {
            "description": "",
            "title": "Dash-Industry-Forum/Ingest",
            "homepage": "https://github.com/Dash-Industry-Forum/Ingest",
            "category": "dash"
        },
        {
            "description": "MPEG DASH validator JS library. Contribute to Eyevinn/dash-validator-js development by creating an account on GitHub.",
            "title": "dash-validator-js/README.md at master · Eyevinn/dash-validator-js",
            "homepage": "https://github.com/Eyevinn/dash-validator-js/",
            "category": "dash"
        },
        {
            "description": "",
            "title": "DASH Industry Forum | Catalyzing the adoption of MPEG-DASH",
            "homepage": "https://dashif.org/software",
            "category": "industry-forums"
        },
        {
            "description": "Learn about all our projects.",
            "title": "Shaka Packager – opensource.google",
            "homepage": "https://opensource.google/projects/shaka-packager",
            "category": "tools"
        },
        {
            "description": "",
            "title": "Samples players for dash.js",
            "homepage": "http://reference.dashif.org/dash.js/latest/samples/index.html",
            "category": "players"
        },
        {
            "description": "GUI application to have closer look ISO 14496-12 and other MP4 files. - sannies/isoviewer",
            "title": "sannies/isoviewer: GUI application to have closer look ISO 14496-12 and other MP4 files.",
            "homepage": "https://github.com/sannies/isoviewer",
            "category": "tools"
        },
        {
            "description": "A Java API to read, write and create MP4 files. Contribute to sannies/mp4parser development by creating an account on GitHub.",
            "title": "sannies/mp4parser: A Java API to read, write and create MP4 files",
            "homepage": "https://github.com/sannies/mp4parser",
            "category": "tools"
        },
        {
            "description": "DASH fragmenter/segmenter and encrypter. Contribute to castlabs/dashencrypt development by creating an account on GitHub.",
            "title": "castlabs/dashencrypt: DASH fragmenter/segmenter and encrypter",
            "homepage": "https://github.com/castlabs/dashencrypt",
            "category": "drm"
        },
        {
            "description": "",
            "title": "Dash JavaScript Player",
            "homepage": "http://reference.dashif.org/dash.js/latest/samples/dash-if-reference-player/index.html",
            "category": "web"
        },
        {
            "description": "Information technology — Dynamic adaptive streaming over HTTP (DASH) — Part 1: Media presentation description and segment formats",
            "title": "ISO - ISO/IEC 23009-1:2019 - Information technology — Dynamic adaptive streaming over HTTP (DASH) — Part 1: Media presentation description and segment formats",
            "homepage": "https://www.iso.org/standard/79329.html",
            "category": "specs-standards"
        },
        {
            "description": "",
            "title": "Pssh box",
            "homepage": "https://raw.githubusercontent.com/google/shaka-packager/master/packager/tools/pssh/pssh-box.py",
            "category": "drm"
        },
        {
            "description": "CENC | The DRM Blog - Your New Official Source for Everything DRM",
            "title": "TheDRMBlog | CENC",
            "homepage": "https://go.buydrm.com/thedrmblog/topic/cenc",
            "category": "drm"
        },
        {
            "description": "",
            "title": "BuyDRM_KeyOS_PlatformOverview_FUUGO_062118",
            "homepage": "https://go.buydrm.com/hubfs/BuyDRM_KeyOS_Content_Protection_in_DASH_DASHIF_Workshop_Comcast_August2018-1.pdf",
            "category": "drm"
        },
        {
            "description": "",
            "title": "DeployingKeyOSMulti-DRM_withTHEOPLayer_Webinar_Draft1",
            "homepage": "https://www.buydrm.com/sites/default/files/pdf/webinar/050217_DeployingKeyOSMulti-DRM_withTHEOPLayer_Webinar.pdf",
            "category": "drm"
        },
        {
            "description": "",
            "title": "DASH-IF-IOP-v3.2-diff-3.1.pdf",
            "homepage": "https://dashif.org/docs/DASH-IF-IOP-v3.2-diff-3.1.pdf",
            "category": "specs-standards"
        },
        {
            "description": "",
            "title": "Can I use... Support tables for HTML5, CSS3, etc",
            "homepage": "https://caniuse.com/#search=drm",
            "category": "drm"
        },
        {
            "description": "Base64 encoding schemes are used when binary data needs to be stored or transferred as textual data. Therefore 64 characters are chosen that are both members of a subset common to most encodings (ASCII), and also printable.",
            "title": "Binary to base64: Convert between bytes and base64 — Cryptii",
            "homepage": "https://cryptii.com/pipes/binary-to-base64",
            "category": "drm"
        },
        {
            "description": "My Site",
            "title": "Digital Rights Management (multi - drm) – aameer.github.io",
            "homepage": "https://aameer.github.io/articles/digital-rights-management-multi-drm",
            "category": "drm"
        },
        {
            "description": "A reference client implementation for the playback of MPEG DASH via Javascript and compliant browsers. - Dash-Industry-Forum/dash.js",
            "title": "Generate MPEG DASH content encrypted with MPEG CENC ClearKey · Dash-Industry-Forum/dash.js Wiki",
            "homepage": "https://github.com/Dash-Industry-Forum/dash.js/wiki/Generate-MPEG-DASH-content-encrypted-with-MPEG-CENC-ClearKey",
            "category": "drm"
        },
        {
            "description": "",
            "title": "DolbyLaboratories/dolby_vision_professional_decoder_plugin",
            "homepage": "https://github.com/DolbyLaboratories/dolby_vision_professional_decoder_plugin",
            "category": "dolby"
        },
        {
            "description": "Contribute to DolbyLaboratories/dolby-encoding-engine development by creating an account on GitHub.",
            "title": "dolby-encoding-engine/plugins at master · DolbyLaboratories/dolby-encoding-engine",
            "homepage": "https://github.com/DolbyLaboratories/dolby-encoding-engine/tree/master/plugins",
            "category": "dolby"
        },
        {
            "description": "pmd_tool is a command line utility that converts between different representations of SMPTE RDD49 metadata - DolbyLaboratories/pmd_tool",
            "title": "DolbyLaboratories/pmd_tool: pmd_tool is a command line utility that converts between different representations of SMPTE RDD49 metadata",
            "homepage": "https://github.com/DolbyLaboratories/pmd_tool",
            "category": "dolby"
        },
        {
            "description": "The Dolby MP4 streaming muxer (dlb_mp4base) is a software implementation of a muxer of fragmented or unfragmented ISO base media file format (mp4). It supports muxing of Dolby Digital (AC-3), Dolby...",
            "title": "DolbyLaboratories/dlb_mp4base: The Dolby MP4 streaming muxer (dlb_mp4base) is a software implementation of a muxer of fragmented or unfragmented ISO base media file format (mp4). It supports muxing of Dolby Digital (AC-3), Dolby Digital Plus (E-AC-3), and",
            "homepage": "https://github.com/DolbyLaboratories/dlb_mp4base",
            "category": "dolby"
        },
        {
            "description": "Dolby Atmos DBMD Wave Chunk Parser. Contribute to DolbyLaboratories/dbmd-atmos-parser development by creating an account on GitHub.",
            "title": "DolbyLaboratories/dbmd-atmos-parser: Dolby Atmos DBMD Wave Chunk Parser",
            "homepage": "https://github.com/DolbyLaboratories/dbmd-atmos-parser",
            "category": "dolby"
        },
        {
            "description": "Audio Metadata Viewer. Contribute to DolbyLaboratories/AM-Viewer development by creating an account on GitHub.",
            "title": "DolbyLaboratories/AM-Viewer: Audio Metadata Viewer",
            "homepage": "https://github.com/DolbyLaboratories/AM-Viewer",
            "category": "dolby"
        },
        {
            "description": "The Dolby MP4 streaming demuxer (dlb_mp4demux) is a software implementation of a demuxer of fragmented or unfragmented ISO base media file format (mp4). It supports demuxing of Dolby Digital (AC-3)...",
            "title": "ShaoWeiguo/dlb_mp4demux: The Dolby MP4 streaming demuxer (dlb_mp4demux) is a software implementation of a demuxer of fragmented or unfragmented ISO base media file format (mp4). It supports demuxing of Dolby Digital (AC-3), Dolby Digital Plus (E-AC-3), an",
            "homepage": "https://github.com/ShaoWeiguo/dlb_mp4demux",
            "category": "dolby"
        },
        {
            "description": "The Dolby MP4 streaming demuxer (dlb_mp4demux) is a software implementation of a demuxer of fragmented or unfragmented ISO base media file format (mp4). It supports demuxing of Dolby Digital (AC-3)...",
            "title": "DolbyLaboratories/dlb_mp4demux: The Dolby MP4 streaming demuxer (dlb_mp4demux) is a software implementation of a demuxer of fragmented or unfragmented ISO base media file format (mp4). It supports demuxing of Dolby Digital (AC-3), Dolby Digital Plus (E-AC",
            "homepage": "https://github.com/DolbyLaboratories/dlb_mp4demux",
            "category": "encoding"
        },

        {
            "description": "As of the version of 2.6.0, ExoPlayer started supporting Widevine + HLS playback. WideVine is the one of the DRM schemes defined by Google…",
            "title": "HLS with Widevine for Android - Taku Semba - Medium",
            "homepage": "https://medium.com/@takusemba/hls-with-widevine-for-android-de3f41027ed2",
            "category": "drm"
        },
        {
            "description": "Lock it down. If you're streaming proprietary or premium online video, it's time to take the step up to true digital rights management protection. Here's how to get started.",
            "title": "How to Protect Your Content With DRM",
            "homepage": "https://www.streamingmedia.com/Articles/ReadArticle.aspx?ArticleID=132289&pageNum=2",
            "category": "drm"
        },
        {
            "description": "",
            "title": "Microsoft Word - EZDRM Bento 4 Open Source.docx",
            "homepage": "https://www.ezdrm.com/Documentation/EZDRM%20Bento%204%20Open%20Source%20v1.0.pdf",
            "category": "drm"
        },
        {
            "description": "",
            "title": "Integrate BuyDRM for a Multi-DRM workflow",
            "homepage": "https://bitmovin.com/integrate-buydrm-multi-drm-system",
            "category": "drm"
        },
        {
            "description": "Help creating a LUT: BT709 to PQ General Discussion",
            "title": "Help creating a LUT: BT709 to PQ - Doom9's Forum",
            "homepage": "https://forum.doom9.org/showthread.php?t=175621",
            "category": "hdr"
        },
        {
            "description": "What is “rate control”? It’s what a video encoder does when it decides how many bits to spend for a given frame. The goal of (lossy) video encoding is to sav...",
            "title": "Understanding Rate Control Modes (x264, x265, vpx)",
            "homepage": "https://slhck.info/video/2017/03/01/rate-control.html",
            "category": "ffmpeg"
        },
        {
            "description": "",
            "title": "DASH-IF Live Media Ingest Protocol",
            "homepage": "https://dashif-documents.azurewebsites.net/Ingest/master/DASH-IF-Ingest.pdf",
            "category": "dash"
        },
        {
            "description": "Web app for validating CPIX documents. Contribute to Axinom/cpix-validator development by creating an account on GitHub.",
            "title": "Axinom/cpix-validator: Web app for validating CPIX documents",
            "homepage": "https://github.com/Axinom/cpix-validator",
            "category": "drm"
        },
        {
            "description": "Digital rights management, or you could just refer to it as DRM, is a way of controlling what users can do with some sort of digital…",
            "title": "Play your own DRM content on ExoPlayer - Taku Semba - Medium",
            "homepage": "https://medium.com/@takusemba/play-your-own-drm-content-on-exoplayer-e8ed73d5864c",
            "category": "drm"
        },
        {
            "description": "In this installment of TheDRMBlog we take an in-depth look at Advanced Encryption Techniques.",
            "title": "Advanced Encryption Techniques: ContentProtection Tags for MPDs and PSSH Boxes for DASH.",
            "homepage": "https://go.buydrm.com/thedrmblog/advanced_encryption_techniques",
            "category": "drm"
        },
        {
            "description": "In this post we provide an in-depth first party overview of the complex integration between the KeyOS Platform and the Elemental Media Services via the SPEKE API.",
            "title": "Deploying KeyOS with AWS Elemental Media Services",
            "homepage": "https://go.buydrm.com/thedrmblog/deploying-keyos-with-aws-elemental-media-services",
            "category": "drm"
        },
        {
            "description": "",
            "title": "linuxserver/docker-ffmpeg",
            "homepage": "https://github.com/linuxserver/docker-ffmpeg",
            "category": "ffmpeg"
        },
        {
            "description": "This is the second in a five-part series on how to cut your encoding and streaming costs. The first article was Saving on Encoding: Adjust Encoding Configuration to Increase Capacity. Article summary: Capped CRF encoding is a single-pass encoding method that can save encoding costs compared to two-pass VBR. Capped CRF is also a simple per-title…",
            "title": "Saving on Encoding and Streaming: Deploy Capped CRF – Streaming Learning Center",
            "homepage": "https://streaminglearningcenter.com/blogs/saving-encoding-streaming-deploy-capped-crf.html",
            "category": "reading"
        },
        {
            "description": "Tests for different rate control modes in x264. Contribute to slhck/rate-control-tests development by creating an account on GitHub.",
            "title": "slhck/rate-control-tests: Tests for different rate control modes in x264",
            "homepage": "https://github.com/slhck/rate-control-tests",
            "category": "ffmpeg"
        },
        {
            "description": "What is the Constant Rate Factor?",
            "title": "CRF Guide (Constant Rate Factor in x264, x265 and libvpx)",
            "homepage": "https://slhck.info/video/2017/02/24/crf-guide.html",
            "category": "encoding"
        },
        {
            "description": "The WAVE (Web Application Video Ecosystem) Project, hosted by the Consumer Technology Association (CTA)®, aims to improve how internet-delivered commercial video is handled on consumer electronics devices and to make it easier for content creators to distribute video to those devices.",
            "title": "CTA | WAVE Project",
            "homepage": "https://cta.tech/Resources/Standards/WAVE-Project",
            "category": "industry-forums"
        },
        {
<<<<<<< HEAD
            "description": "Multi-format stream test tool for the browser. Brings convenience to verifying, inspecting, and troubleshooting adaptive streams and video files. A common interface on top of Shaka Player, HLS.js, and Rx-Player.",
            "title": "Streamlab",
            "homepage": "https://vimond.github.io/streamlab/",
            "category": "tools"
=======
            "category": "hls",
            "homepage": "https://github.com/soldiermoth/hlsq",
            "title": "soldiermoth/hlsq",
            "description": "A CLI for adding some color to your HLS manifests along with some basic filtering"
>>>>>>> 88df9f83
        }
    ]
}<|MERGE_RESOLUTION|>--- conflicted
+++ resolved
@@ -4638,17 +4638,15 @@
             "category": "industry-forums"
         },
         {
-<<<<<<< HEAD
             "description": "Multi-format stream test tool for the browser. Brings convenience to verifying, inspecting, and troubleshooting adaptive streams and video files. A common interface on top of Shaka Player, HLS.js, and Rx-Player.",
             "title": "Streamlab",
             "homepage": "https://vimond.github.io/streamlab/",
             "category": "tools"
-=======
+        },
             "category": "hls",
             "homepage": "https://github.com/soldiermoth/hlsq",
             "title": "soldiermoth/hlsq",
             "description": "A CLI for adding some color to your HLS manifests along with some basic filtering"
->>>>>>> 88df9f83
         }
     ]
 }