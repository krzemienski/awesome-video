# Awesome Video [![Awesome](https://cdn.rawgit.com/sindresorhus/awesome/d7305f38d29fed78fa85652e3a63e154dd8e8829/media/badge.svg)](https://github.com/sindresorhus/awesome)
 
<!-- 

PLEASE DO NOT UPDATE THIS FILE, UPDATE CONTENTS.JSON INSTEAD. THANK YOU :-)

 -->





### Contents

- [Introduction](#introduction)
- [Learning](#learning)
  - [Books](#books)
  - [Talks Presentations Podcasts](#talks-presentations-podcasts)
- [HLS](#hls)
- [DASH](#dash)
- [Encoding](#encoding)
  - [AV1](#av1)
  - [HEVC](#hevc)
  - [VP9](#vp9)
- [Transport](#transport)
  - [RIST](#rist)
  - [RTMP](#rtmp)
  - [SRT](#srt)
- [Streaming Server and Storage](#streaming-server-and-storage)
- [Reading](#reading)
- [Specs and Standards](#specs-and-standards)
  - [Industry Forums](#industry-forums)
  - [MPEG](#mpeg)
- [Players](#players)
  - [Android](#android)
  - [Chromecast](#chromecast)
  - [iOS tvOS](#ios-tvos)
  - [Roku](#roku)
  - [Smart TVs](#smart-tv)
  - [Web](#web)
- [FFMPEG](#ffmpeg)
- [Audio](#audio)
- [Subtitles and Captions](#subtitles-and-captions)
- [Ads](#ads)
- [Vendors](#vendors)
  - [Dolby](#dolby)
- [QoE](#qoe)
- [Tools](#tools)
- [DRM](#drm)
- [Testing](#testing)
- [Community](#community)
  - [Conferences](#conferences)
  - [Meet ups](#meetups)
  - [Slack Groups](#slack)
- [CDN](#cdn)
- [HDR10, HLG, Dolby Vision](#hdr)

## Introduction
*What's video?*

* [A short history of video coding](https://www.slideshare.net/vcodex/a-short-history-of-video-coding?from_m_app=ios)  - Video coding is an essential component of video streaming, digital TV, video chat and many other technologies. This presentation, an invited lecture to the US …
* [Eyevinn/streaming-onboarding](https://github.com/Eyevinn/streaming-onboarding)  - New to streaming and don't know where to start? This is the place for you! - Eyevinn/streaming-onboarding
* [leandromoreira/digital_video_introduction](https://github.com/leandromoreira/digital_video_introduction)  - A hands-on introduction to video technology: image, video, codec (av1, vp9, h265) and more (ffmpeg encoding). - leandromoreira/digital_video_introduction

## Learning
*An awesome list of learning video streaming resources.*

* [3 Cases from a Video Expert: Encoding Basics](https://link.medium.com/z6IDbLDWO7)  - Introduction
* [Adding Alternate Media to a Playlist | Apple Developer Documentation](https://developer.apple.com/documentation/http_live_streaming/example_playlists_for_http_live_streaming/adding_alternate_media_to_a_playlist)  - 
* [Back to Basics: Encoding Definition and Adaptive Bitrate](https://bitmovin.com/encoding-definition-bitrates/?utm_campaign=Newsletter&utm_medium=email&_hsenc=p2ANqtz-8MPFxhR7snQrxPYM7Bl3UTEMgOh5ZXoDQCHjLl9lkskqE0IfBhEuz3us39Br-lvA_CnyNmQl6L5wqO6iKOfAJ8HznenQ&_hsmi=79678208&utm_content=79677632&utm_source=hs_email&hsCtaTracking=b8eb0e0a-f292-435e-8b99-719b75d81412%7C367afa65-d810-4c2e-aa2c-c87e897a8942)  - 
* [Creating A Production Ready Multi Bitrate HLS VOD stream - Peer5 P2P Docs](https://docs.peer5.com/guides/production-ready-hls-vod/)  - Peer5 documentation
* [Creating a Master Playlist | Apple Developer Documentation](https://developer.apple.com/documentation/http_live_streaming/example_playlists_for_http_live_streaming/creating_a_master_playlist#overview)  - 
* [FFmpeg and how to use it wrong](https://videoblerg.wordpress.com/2017/11/10/ffmpeg-and-how-to-use-it-wrong/)  - I’ve been in the streaming media industry since 2008 and have seen a lot of misinformation regarding both FFmpeg and libx264. In this post I hope to help shed some light on what does and does…
* [Guide to Mobile Video Streaming with HLS](https://mux.com/blog/mobile-hls-guide/)  - HTTP Live Streaming, also known as HLS, is the most common format used today for streaming video. If you're building a video streaming application today, you should probably use HLS. Apple created the HLS standard in 2009, and it is the required streaming format for iOS devices. Since then, Android
* [HLS Authoring Specification for Apple Devices | Apple Developer Documentation](https://developer.apple.com/documentation/http_live_streaming/hls_authoring_specification_for_apple_devices)  - 
* [HLS adaptive streaming tutorial with CloudFront & JW Player | Miracle Tutorials](https://www.miracletutorials.com/hls-adaptive-streaming-tutorial-with-cloudfront-jw-player/)  - A step-by-step HLS adaptive streaming tutorial with CloudFront & JW Player in two parts. It is easier than you think. This tutorial presumes you have
* [HOW TO: View an HLS Stream in QuickTime or VLC – Softron Support Desk](https://softron.zendesk.com/hc/en-us/articles/207694617-HOW-TO-View-an-HLS-Stream-in-QuickTime-or-VLC?mobile_site=true)  - 
* [How To Setup Nginx For HLS Video Streaming On Centos 7](https://dev.to/samuyi/how-to-setup-nginx-for-hls-video-streaming-on-centos-7-3jb8)  - How to live stream videos with Nginx
* [How video streaming works on the web: An introduction](https://medium.com/canal-tech/how-video-streaming-works-on-the-web-an-introduction-7919739f7e1)  - Note: this article is an introduction to video streaming in JavaScript and is mostly targeted to web developers. A large part of the…
* [HowVideo.works](https://howvideo.works)  - 
* [Internet Video Streaming — ABR part 1](https://medium.com/@eyevinntechnology/internet-video-streaming-abr-part-1-b10964849e19?source=userActivityShare-94bccb50d11-1559723768&_branch_match_id=664736558865703297)  - Background
* [Internet Video Streaming — ABR part 2](https://medium.com/@eyevinntechnology/internet-video-streaming-abr-part-2-dbce136b0d7c?source=userActivityShare-94bccb50d11-1559723862&_branch_match_id=664736952377004405)  - Background
* [Introduction to HTTP Live Streaming: HLS on Android and More](https://www.toptal.com/apple/introduction-to-http-live-streaming-hls)  - This article explains how HTTP Live Streaming works and demonstrates how to create an HLS player in Android.
* [Live Playlist (Sliding Window) Construction | Apple Developer Documentation](https://developer.apple.com/documentation/http_live_streaming/example_playlists_for_http_live_streaming/live_playlist_sliding_window_construction)  - 
* [Live Video Transmuxing/Transcoding: FFmpeg vs TwitchTranscoder, Part 2](https://blog.twitch.tv/live-video-transmuxing-transcoding-ffmpeg-vs-twitchtranscoder-part-ii-4973f475f8a3?source=userActivityShare-94bccb50d11-1561003748&_branch_match_id=670105191114382351&gi=fd8d504494f4)  - 
* [Live Video Transmuxing/Transcoding: FFmpeg vs TwitchTranscoder, Part I](https://blog.twitch.tv/en/2017/10/10/live-video-transmuxing-transcoding-f-fmpeg-vs-twitch-transcoder-part-i-489c1c125f28/)  - 
* [Low Latency Live Streaming](https://docs.google.com/presentation/d/1ZwqWcweR5SqeMBRmJjSukWaHbpdPy-EPYvJCS23_n3U/edit?usp=sharing)  - Low Latency Live Streaming Apple LLHLS / CMAF Kevin Staunton-Lambert Solutions Architect R&D (July 2019) @kevleyski www.switch.tv
* [OTT Content Delivery](https://medium.com/@eyevinntechnology/ott-content-delivery-b43a35ef24f6)  - Background
* [OTT Content Delivery– Multi CDN](https://medium.com/@eyevinntechnology/ott-content-delivery-multi-cdn-8cd90ad2628a?source=userActivityShare-94bccb50d11-1560983307&_branch_match_id=670019455010399744)  - Background
* [Overview of the H.264/AVC video coding standard - Circuits and Systems for Video Technology, IEEE Transactions on](http://ip.hhi.de/imagecom_G1/assets/pdfs/csvt_overview_0305.pdf)  - 
* [Pyrmont Brewery](https://docs.google.com/presentation/d/15560aTv054w6bXKQ9gmBCE8gYwgtXhaPOHS1JcqTofk/edit?usp=sharing)  - Brewing in Pyrmont Prepared for The Pyrmont Historical Society, Nov 2019 Kev Staunton-Lambert pyrmontbrewery.com
* [Server-less Video Backend](https://medium.com/@eyevinntechnology/server-less-video-backend-1a142d1d2ba)  - In this blog post by Jonas Rydholm Birmé he describes how a completely server-less video backend on AWS would look like.
* [The structure of an MPEG-DASH MPD](https://www.brendanlong.com/the-structure-of-an-mpeg-dash-mpd.html)  - The MPEG-DASH Media Presentation Description (MPD) is an XML document containing information about media segments, their relationships and information necessary to choose between them, and other metadata that may be needed by clients. In this post, I describe the most important pieces of the MPD, starting from the top level (Periods) and going to the bottom (Segments).
* [Understanding the HTTP Live Streaming Architecture | Apple Developer Documentation](https://developer.apple.com/documentation/http_live_streaming/understanding_the_http_live_streaming_architecture)  - 
* [VOD2Live](https://docs.google.com/presentation/d/1Ua76BBaZKtTmaZrlfM_eG0vwz0ZAqPIjreCSfB4qFQQ/edit?usp=sharing)  - VOD2Live Kevin Staunton-Lambert Solutions Architect R&D @kevleyski www.switch.tv
* [Video Encoding — Compression and Resolutions](https://medium.com/@eyevinntechnology/chessboard-for-beginners-video-encoding-compression-and-resolutions-bcefe04fa639)  - Written by: Boris Asadanin, Streaming Media Consultant at Eyevinn Technology
* [Video Tensorflow](https://docs.google.com/presentation/d/1NAqYWmFOwxJEacZCuPLdX0mRNRFPFgeRbsm22EaxerU/edit?usp=sharing)  - Using Tensorflow For Audience Measurement Kevin Staunton-Lambert Solutions Architect R&D @kevleyski www.switch.tv
* [Video and containers](http://neurocline.github.io/dev/2016/07/28/video-and-containers.html)  - NALU, Annex B, and Start Codes
* [Video on Demand Playlist Construction | Apple Developer Documentation](https://developer.apple.com/documentation/http_live_streaming/example_playlists_for_http_live_streaming/video_on_demand_playlist_construction)  - 
* [WebAssembly (Wasm)](https://docs.google.com/presentation/d/1sonEk2neNVBcy8EzieUjWCNzj5SXN7dk-unkR_lpl8k/edit?usp=sharing)  - WebAssembly (Wasm) On the Edge Kevin Staunton-Lambert Solutions Architect R&D @kevleyski www.switch.tv Wasm)
* [WildFires](https://docs.google.com/presentation/d/1yiVEOq2rvtFynP1tLdJj7pBWkAEiE9g8BMaoryxRVrk/edit?usp=sharing)  - VOD2Live Kevin Staunton-Lambert Solutions Architect R&D @kevleyski Wild Fire! How video engineers can help save lives www.switch.tv
* [alexgand/springer_free_books: Python script to download all Springer books released for free during the 2020 COVID-19 quarantine](https://github.com/alexgand/springer_free_books)  - Python script to download all Springer books released for free during the 2020 COVID-19 quarantine - alexgand/springer_free_books
* [amiaopensource/cable-bible](https://github.com/amiaopensource/cable-bible)  - A guide to cables and connectors used for audiovisual tech - amiaopensource/cable-bible
* [bash scripts to create VOD HLS stream with ffmpeg almighty (tested on Linux and OS X)](https://gist.github.com/mrbar42/ae111731906f958b396f30906004b3fa)  - bash scripts to create VOD HLS stream with ffmpeg almighty (tested on Linux and OS X) - README.md
* [ffmpeg tutorial](http://www.dranger.com/ffmpeg/)  - 
* [leandromoreira/video-containers-debugging-tools](https://github.com/leandromoreira/video-containers-debugging-tools)  - A set of command lines to debug video streaming files like mp4 (MPEG-4 Part 14), ts (MPEG-2 Part 1), fmp4 in Dash, HLS, or MSS, with or without DRM. - leandromoreira/video-containers-debugging-tools
* [lhls-simple-live-platform](https://slides.com/jordicenzano/deck-973aed)  - You can build your own live platform just wiring up some open source tools, this is a demo video of https://github.com/jordicenzano/lhls-simple-live-platform
* [matmoi/create-DASH-HLS](https://github.com/matmoi/create-DASH-HLS/)  - A tutorial to generate fMp4 files compatible with dash and HLS - matmoi/create-DASH-HLS
* [matmoi/create-DASH-HLS](https://github.com/matmoi/create-DASH-HLS)  - A tutorial to generate fMp4 files compatible with dash and HLS - matmoi/create-DASH-HLS
* [mofo7777/Stackoverflow](https://github.com/mofo7777/Stackoverflow)  - All source codes I've provided on stackoverflow as an answer, usually under tag ms-media-foundation. Mediafoundation, audio, video, 3D, decoder, encoder. - mofo7777/Stackoverflow
* [nickdesaulniers/netfix](https://github.com/nickdesaulniers/netfix)  - Let's build a Netflix. 

### Books
*Books on video streaming.*
[back to top](#readme) 

* [Communicating Pictures - 1st Edition](https://www.elsevier.com/books/communicating-pictures/bull/978-0-12-405906-1)  - Purchase Communicating Pictures - 1st Edition. Print Book & E-Book. ISBN 9780124059061, 9780080993744
* [Data Broadcasting: Understanding the ATSC Data Broadcast Standard](https://www.amazon.com/dp/0071375902/ref=cm_sw_r_oth_api_i_JHz-DbCZ4AJN3)  - 
* [Digital Television: MPEG-1, MPEG-2 and Principles of the DVB System](https://www.amazon.com/dp/0340691905/ref=cm_sw_r_oth_api_i_2Fz-DbHHGXNMZ)  - 
* [Digital Television: Technology and Standards ](https://www.amazon.com/dp/0470147830/ref=cm_sw_r_oth_api_i_wEz-DbZVSF65G])  - 
* [High Efficiency Video Coding (HEVC): Algorithms and Architectures (Integrated Circuits and Systems)](https://www.amazon.com/gp/product/3319068946/ref=ppx_yo_dt_b_search_asin_title?ie=UTF8&psc=1)  - 
* [High Efficiency Video Coding: Coding Tools and Specification (Signals and Communication Technology)](https://www.amazon.com/gp/product/3662442752/ref=ppx_yo_dt_b_asin_title_o01_s00?ie=UTF8&psc=1)  - 
* [Introduction to Digital Audio Coding and Standards](https://www.amazon.com/dp/1402073577/ref=cm_sw_r_oth_api_i_YIz-DbVR4VXKS)  - 
* [MPEG-4 Book](https://www.amazon.com/MPEG-4-Book-Fernando-Pereira/dp/0130616214/ref=sr_1_1?keywords=mpeg+4+book&qid=1576252504&s=books&sr=1-1)  - 
* [Producing Streaming Video for Multiple Screen Delivery](https://www.amazon.com/gp/product/0976259540/ref=ppx_yo_dt_b_search_asin_title?ie=UTF8&psc=1)  - 
* [The MPEG Handbook, Second Edition ](https://www.amazon.com/dp/024080578X/ref=cm_sw_r_oth_api_i_oTz-Db86M94H9)  - 
* [Transporting Compressed Digital Video](https://www.amazon.com/dp/140207011X/ref=cm_sw_r_oth_api_i_DLz-DbTTZS7FP)  - 
* [Video Encoding by the Numbers: Eliminate the Guesswork from your Streaming Video](https://www.amazon.com/Video-Encoding-Numbers-Eliminate-Guesswork/dp/0998453005/ref=pd_bxgy_14_img_2/142-3989735-6086504?_encoding=UTF8&pd_rd_i=0998453005&pd_rd_r=6591968b-e54f-4fb1-8ab8-18e3f2a52f88&pd_rd_w=tWNbP&pd_rd_wg=RtRbb&pf_rd_p=09627863-9889-4290-b90a-5e9f86682449&pf_rd_r=JQP62Z6C5QJR49SEZNHP&psc=1&refRID=JQP62Z6C5QJR49SEZNHP)  - 

### Talks Presentations Podcasts
*Conference talks and pdf presentations and podcasts on streaming video .*
[back to top](#readme) 

* [Demuxed 2016](https://www.youtube.com/watch?v=kEo2TrXm7F4&list=PLkyaYNWEKcOekC2m9Na77G40Lmhb1bnsK)  - 2016 Demuxed talks & presentations
* [Demuxed 2017](https://www.youtube.com/watch?v=PSdhW-R9u6s&list=PLkyaYNWEKcOfntbMd6KtHhF7qpL9hj6of)  - 2017 Demuxed talks & presentations
* [Demuxed 2018](https://www.youtube.com/watch?v=bfK_f7GBA8s&list=PLkyaYNWEKcOfARqEht42i1P4kBemzEV2V)  - 2018  Demuxed talks & presentations
* [Demuxed 2019](https://m.youtube.com/playlist?list=PLkyaYNWEKcOf_C_6W45abNvXMb40xUUqh)  - 2019 Demuxed talks & presentations
* [Demuxed | Heavybit](https://www.heavybit.com/library/podcasts/demuxed)  - Demuxed is a podcast made for and by engineers working with video. Brought to you by Heavybit.
* [From Sys Admin to Netflix SRE](https://www.youtube.com/watch?v=lZI51YzIgVE)  - Talk by Jonah Horowitz, Albert Tobey What does it take to be a Netflix SRE? With tens of thousands of Linux instances in a distributed system architecture, a...
* [Mile High Video 2018 Proceedings](http://mile-high.video/files/mhv2018)  - Mile High Video 2018 talks & presentations
* [Mile High Video 2019 Proceedings](http://mile-high.video/files/mhv2019)  - Mile High Video 2019 talks & presentations
* [The Video Insiders](https://thevideoinsiders.simplecast.com/episodes)  - Video Insiders Podcast

## HLS
*HLS tools, libraries, and resources.*

* [507_hls_authoring_for_airplay_2.](https://devstreaming-cdn.apple.com/videos/wwdc/2019/507fk9wyls0np6piwk/507/507_hls_authoring_for_airplay_2_video.pdf)  - 
* [510_validating_http_live_streams.](https://devstreaming-cdn.apple.com/videos/wwdc/2016/510ndmh9wkcvzneegv2/510/510_validating_http_live_streams.pdf)  - 
* [Eyevinn/hls-cutsegment](https://github.com/Eyevinn/hls-cutsegment)  - A web app that lets you insert a cut into a segment, which is then cut into two new segments. - Eyevinn/hls-cutsegment
* [Eyevinn/hls-download](https://github.com/Eyevinn/hls-download)  - Download HLS and convert to MP4.
* [Eyevinn/hls-origin-scripts](https://github.com/Eyevinn/hls-origin-scripts)  - Scripts to manipulate HLS manifests at origin or edge server - Eyevinn/hls-origin-scripts
* [Eyevinn/hls-playlist-parser](https://github.com/Eyevinn/hls-playlist-parser)  - A Javascript library to parse Hls playlists.
* [Eyevinn/hls-relay](https://github.com/Eyevinn/hls-relay)  - Script to pull HLS stream from one origin and push to another origin - Eyevinn/hls-relay
* [Eyevinn/hls-ts-analyzer](https://github.com/Eyevinn/hls-ts-analyzer)  - Example implementation of hls-ts.js library. 
* [Eyevinn/hls-ts-js](https://github.com/Eyevinn/hls-ts-js)  - HLS MPEG-TS parser library in Javascript.
* [Eyevinn/manifestparser](https://github.com/Eyevinn/manifestparser)  - A manifest parser.
* [Eyevinn/vod-to-live](https://github.com/Eyevinn/vod-to-live)  - A python library to generate Live HLS from VOD.
* [HLS and Fragmented MP4](https://hlsbook.net/hls-fragmented-mp4/)  - At WWDC 2016, Apple announced support for fragmented MP4 (fMP4) as an alternative to MPEG-TS, which prior to their announcement was the only supported format. So why use fragmented MP4 files? Well,…
* [HLS | Bento4](https://www.bento4.com/developers/hls/)  - 
* [Integrating AirPlay for Long-Form Video Apps | Apple Developer Documentation](https://developer.apple.com/documentation/avfoundation/airplay_2/integrating_airplay_for_long-form_video_apps)  - 
* [Introducing Low-Latency HLS - WWDC 2019 - Videos - Apple Developer](https://developer.apple.com/videos/play/wwdc2019/502)  - Since its introduction in 2009, HTTP Live Streaming (HLS) has enabled the delivery of countless live and on‐demand audio and video...
* [Last-Order/Minyami](https://github.com/Last-Order/Minyami)  - A lovely video downloader for HLS videos.
* [M3U8Kit/M3U8Parser](https://github.com/M3U8Kit/M3U8Parser)  - A light weight M3U8 parser. Support X-Key & X-Session-Key. - M3U8Kit/M3U8Parser
* [Protocol Extension for Low-Latency HLS (Preliminary Specification) | Apple Developer Documentation](https://developer.apple.com/documentation/http_live_streaming/protocol_extension_for_low-latency_hls_preliminary_specification#3291001)  - 
* [SoulMelody/hls-get](https://github.com/SoulMelody/hls-get)  - An asynchronous terminal-based hls video stream (m3u8) downloader & combiner, with AES-128 decryption support. - SoulMelody/hls-get
* [alfg/docker-nginx-rtmp](https://github.com/alfg/docker-nginx-rtmp)  - 🐋 A Dockerfile for nginx-rtmp-module + FFmpeg from source with basic settings for streaming HLS. Built on Alpine Linux. - alfg/docker-nginx-rtmp
* [carlanton/m3u8-parser](https://github.com/carlanton/m3u8-parser)  - HLS compliant m3u8 parser for Java.
* [cdnbye/hlsjs-p2p-engine](https://github.com/cdnbye/hlsjs-p2p-engine)  - A hls.js plugin to offload bandwidth from expensive traditional CDNs，while also maximizing a user’s viewing experience.  - cdnbye/hlsjs-p2p-engine
* [creeveliu/HTTPLiveStreamingTools](https://github.com/creeveliu/HTTPLiveStreamingTools)  - Latest Apple HLS tools copy from Apple Developer Center - creeveliu/HTTPLiveStreamingTools
* [denex/hls-downloader](https://github.com/denex/hls-downloader)  - Download all video files from HLS (HTTP Live Streaming) VoD (Video on Demand) m3u8 playlist for local playback - denex/hls-downloader
* [dhairav/URLSessionHLSDownload](https://github.com/dhairav/URLSessionHLSDownload)  - A swift 3 implementation for downloading HLS content and play it back using native AVPlayer - dhairav/URLSessionHLSDownload
* [epiclabs-io/hls-analyzer](https://github.com/epiclabs-io/hls-analyzer)  - Analyzer for HTTP Live Streams (HLS) content.
* [fcanas/HLSCore](https://github.com/fcanas/HLSCore)  - A collection of Swift packages for working with HLS - fcanas/HLSCore
* [flavioribeiro/nginx-audio-track-for-hls-module](https://github.com/flavioribeiro/nginx-audio-track-for-hls-module)  - :sound: Nginx module that generates audio track for HTTP Live Streaming (HLS) streams on the fly. - flavioribeiro/nginx-audio-track-for-hls-module
* [flavioribeiro/nginx-vod-module-fmp4-hls](https://github.com/flavioribeiro/nginx-vod-module-fmp4-hls)  - Play fragmented mp4's on HLS using nginx-vod-module - flavioribeiro/nginx-vod-module-fmp4-hls
* [globocom/hlsclient](https://github.com/globocom/hlsclient)  - Python HLS Client.
* [globocom/m3u8](https://github.com/globocom/m3u8)  - M3U8 library
* [grafov/m3u8](https://github.com/grafov/m3u8)  - Parser and generator of M3U8-playlists for Apple HLS. Library for Go language. :cinema: - grafov/m3u8
* [iheartradio/open-m3u8](https://github.com/iheartradio/open-m3u8)  - Open Source m3u8 Parser.
* [iliya-gr/mediasegmenter](https://github.com/iliya-gr/mediasegmenter)  - HLS media segmenter.
* [imsanthosh/HLS-Stream-health-monitoring-tool](https://github.com/imsanthosh/HLS-Stream-health-monitoring-tool)  - HLS stream health monitoring utility tool provides an report of live HLS stream. This utility tool checks the all available bitrate streams and generates the report in html file format. HTML file i...
* [krad/morsel](https://github.com/krad/morsel)  - 📇 Swift library for creating HLS playlists and fragmented mp4 files.  Works on Linux and iOS. - krad/morsel
* [lcy0321/m3u8-downloader](https://github.com/lcy0321/m3u8-downloader)  - Download the ts files according to the given m3u8 file. - lcy0321/m3u8-downloader
* [leandromoreira/http-video-streaming-troubleshooting](https://github.com/leandromoreira/http-video-streaming-troubleshooting)  - A collection of fixes / problem solutions to HTTP video streaming - leandromoreira/http-video-streaming-troubleshooting
* [majamee/arch-ffmpeg-gpac](https://github.com/majamee/arch-ffmpeg-gpac)  - A ready-prepared video transcoding pipeline to create DASH/ HLS compatible video files & playlists - majamee/arch-ffmpeg-gpac
* [mifi/hls-vod](https://github.com/mifi/hls-vod)  - HTTP Live Streaming with on-the-fly encoding of any video file for Web/Apple TV/iPhone/iPad/iPod - mifi/hls-vod
* [muxinc/hlstools](https://github.com/muxinc/hlstools)  - 
* [nmrony/hlsdownloader](https://github.com/nmrony/hlsdownloader)  - Downloads HLS Playlist file and TS chunks.
* [nmrony/hlsdownloader-cli](https://github.com/nmrony/hlsdownloader-cli)  - Downloads HLS Playlist file and TS chunks using Terminal - nmrony/hlsdownloader-cli
* [openHPI/nginx-hls-analyzer](https://github.com/openHPI/nginx-hls-analyzer)  - Fork of fmsloganalyzer to adapt it for HLS streaming analyzes with nginx - openHPI/nginx-hls-analyzer
* [osklil/hls-fetch](https://github.com/osklil/hls-fetch)  - Download and decrypt videos served by the HTTP Live Streaming (HLS) protocol. - osklil/hls-fetch
* [puemos/hls-downloader-chrome-extension](https://github.com/puemos/hls-downloader-chrome-extension)  - Google Chrome Extension for sniffing and downloading HTTP Live streams (HLS) - puemos/hls-downloader-chrome-extension
* [qi-shun-wang/HLSDownloader](https://github.com/qi-shun-wang/HLSDownloader)  - Download Crypted HLS with server key and play video as local playing on iOS device. - qi-shun-wang/HLSDownloader
* [r-plus/HLSion](https://github.com/r-plus/HLSion)  - HTTP Live Streaming (HLS) download manager to offline playback. - r-plus/HLSion
* [rounce/nginx-hls-module](https://github.com/rounce/nginx-hls-module)  - Smooth Streaming Module fork. 
* [selsta/hlsdl](https://github.com/selsta/hlsdl)  - C program to download VoD HLS (.m3u8) files.
* [shimberger/gohls](https://github.com/shimberger/gohls)  - A server that exposes a directory for video streaming via web interface - shimberger/gohls
* [shrimpgo/video-downloader](https://github.com/shrimpgo/video-downloader)  - Helper to download HLS videos.
* [t-mullen/hls-server](https://github.com/t-mullen/hls-server)  - Middleware for serving HTTP Live Streaming (HLS) compatible media streams. - t-mullen/hls-server
* [tjenkinson/mock-hls-server](https://github.com/tjenkinson/mock-hls-server)  - Fake a live/event HLS stream from a VOD one. Useful for testing. - tjenkinson/mock-hls-server
* [tozastation/HLS-Streaming](https://github.com/tozastation/HLS-Streaming)  - HLSを使ってみたです．. 
* [videojs/m3u8-parser](https://github.com/videojs/m3u8-parser)  - An m3u8 parser.
* [yuhuili-lab/Tide](https://github.com/yuhuili-lab/Tide)  - Simple m3u8 and MPEG-DASH MPD video downloader using libcurl - yuhuili-lab/Tide
* [zhaiweiwei/nginx-hls](https://github.com/zhaiweiwei/nginx-hls)  - Contribute to zhaiweiwei/nginx-hls development by creating an account on GitHub.

## DASH
*DASH tools, libraries, and resources.*

* [DASH IF Test Assets Database](https://testassets.dashif.org/#testcase/details/58a5ddaa7459f8cb201b8a6d)  - 
* [DASH IF Test Assets Database](https://testassets.dashif.org/#testvector/groupedList)  - 
* [DASH Industry Forum | Catalyzing the adoption of MPEG-DASH](https://dashif.org/identifiers/content_protection/)  - 
* [DASH-IF Live Media Ingest Protocol](https://dashif-documents.azurewebsites.net/Ingest/master/DASH-IF-Ingest.pdf)  - 
* [Dash-Industry-Forum/DASH-IF-Conformance](https://github.com/Dash-Industry-Forum/DASH-IF-Conformance)  - This repository provides the source code for MPEG-DASH/DASH-IF Conformance Software/Validator. It has been extended according to further standards, such as CMAF, DVB-DASH, HbbTV, and CTA WAVE. - Da...
* [Dash-Industry-Forum/ISOSegmentValidator](https://github.com/Dash-Industry-Forum/ISOSegmentValidator)  - Contribute to Dash-Industry-Forum/ISOSegmentValidator development by creating an account on GitHub.
* [Dash-Industry-Forum/Ingest](https://github.com/Dash-Industry-Forum/Ingest)  - 
* [Dash-Industry-Forum/dash-live-source-simulator](https://github.com/Dash-Industry-Forum/dash-live-source-simulator)  - DASH live source simulator providing reference live content. - Dash-Industry-Forum/dash-live-source-simulator
* [Dash-Industry-Forum/dash.js](https://github.com/Dash-Industry-Forum/dash.js)  - A reference client implementation for the playback of MPEG DASH via Javascript and compliant browsers. - Dash-Industry-Forum/dash.js
* [Dash-Industry-Forum/media-tools](https://github.com/Dash-Industry-Forum/media-tools)  - A collection of tools for analyzing, handling, and creating media and media containers - Dash-Industry-Forum/media-tools
* [Eyevinn/dash-validator-js](https://github.com/Eyevinn/dash-validator-js)  - MPEG DASH validator JS library. 
* [Eyevinn/docker-2dash](https://github.com/Eyevinn/docker-2dash)  - A Docker container to pre-package MPEG DASH on demand content - Eyevinn/docker-2dash
* [Eyevinn/docker-dash-packager](https://github.com/Eyevinn/docker-dash-packager)  - Open source MPEG DASH packager for live and VOD.
* [Eyevinn/vp9-dash](https://github.com/Eyevinn/vp9-dash)  - FFMpeg wrapper script to create VP9 MPEG-DASH packages - Eyevinn/vp9-dash
* [Guidelines for Implementation: DASH-IF Interoperability Points](https://dashif.org/docs/DASH-IF-IOP-v4.3.pdf)  - 
* [Viblast/dash-proxy](https://github.com/Viblast/dash-proxy)  - Easy downloading and mirroring of MPEG-DASH streams - Viblast/dash-proxy
* [bitmovin/libdash](https://github.com/bitmovin/libdash)  - MPEG-DASH Access Library - Official ISO/IEC MPEG-DASH Reference Implementation - bitmovin/libdash
* [carlanton/mpd-tools](https://github.com/carlanton/mpd-tools)  - DASH MPD tools for Java.
* [dash-validator-js/README.md at master · Eyevinn/dash-validator-js](https://github.com/Eyevinn/dash-validator-js/)  - MPEG DASH validator JS library. Contribute to Eyevinn/dash-validator-js development by creating an account on GitHub.
* [djvergad/dash](https://github.com/djvergad/dash)  - An MPEG/DASH client-server module for simulating rate adaptation mechanisms over HTTP/TCP. - djvergad/dash
* [mahbubcseju/MPEG-DASH-Downloader](https://github.com/mahbubcseju/MPEG-DASH-Downloader)  - Contribute to mahbubcseju/MPEG-DASH-Downloader development by creating an account on GitHub.
* [mp4dash | Bento4](https://www.bento4.com/documentation/mp4dash/)  - 
* [nickdesaulniers/combine-mpd](https://github.com/nickdesaulniers/combine-mpd)  - Combine MPEG DASH MPD manifest files.
* [pokey909/dash_adaptation_simulator](https://github.com/pokey909/dash_adaptation_simulator)  - Simulate bitrate switching algorithms based on real data traces - pokey909/dash_adaptation_simulator
* [sangwonl/python-mpegdash](https://github.com/caststack/python-mpegdash)  - MPEG-DASH MPD(Media Presentation Description) Parser - sangwonl/python-mpegdash
* [stultus/mp4-to-mpegdash-py](https://github.com/stultus/mp4-to-mpegdash-py)  - Python Script to convert a MP4 file into onDemand MPEG-DASH - stultus/mp4-to-mpegdash-py
* [tchakabam/dash-proxy](https://github.com/tchakabam/dash-proxy)  - Experimental MPEG-DASH media gateway - proxy on-the-fly modified MP4 segment metadata - tchakabam/dash-proxy
* [theolampert/dash-server](https://github.com/theolampert/dash-server)  - Small, command-line HTTP/2 file server for serving MPEG-DASH content. - theolampert/dash-server
* [videojs/mpd-parser](https://github.com/videojs/mpd-parser)  - Contribute to videojs/mpd-parser development by creating an account on GitHub.
* [videojs/videojs-contrib-dash](https://github.com/videojs/videojs-contrib-dash)  - Video.js plugin for supporting the MPEG-DASH playback through a video.js player - videojs/videojs-contrib-dash
* [zencoder/go-dash](https://github.com/zencoder/go-dash)  - A Go library for generating MPEG-DASH manifests. 

## Encoding
*Encoding tools, libraries, and resources.*

* [A Large-Scale Comparison of x264, x265, and libvpx](https://medium.com/netflix-techblog/a-large-scale-comparison-of-x264-x265-and-libvpx-a-sneak-peek-2e81e88f8b0f)  - a Sneak Peek
* [AK1194/Video-Compression-motion-estimation-block-video-encoder: This repository is about video compression, and more specifically about the motion estimation block (ME block) of a video encoder. It is a research project for developing an efficient motion](https://github.com/AK1194/Video-Compression-motion-estimation-block-video-encoder)  - This repository is about video compression, and more specifically about the motion estimation block (ME block) of a video encoder. It is a research project for developing an efficient motion estima...
* [Bento4 | Fast, Modern Tools and C++ Class Library for all your MP4 and DASH media format needs](https://www.bento4.com/)  - 
* [CRF Guide (Constant Rate Factor in x264, x265 and libvpx)](https://slhck.info/video/2017/02/24/crf-guide.html)  - What is the Constant Rate Factor?
* [ClearSlide/Fantastic-Transcoder](https://github.com/ClearSlide/Fantastic-Transcoder)  - Fantastic transcoder is a video transcoder which utilizes massively parallel compute to achieve ludicrous conversion speeds. - ClearSlide/Fantastic-Transcoder
* [DolbyLaboratories/dlb_mp4demux: The Dolby MP4 streaming demuxer (dlb_mp4demux) is a software implementation of a demuxer of fragmented or unfragmented ISO base media file format (mp4). It supports demuxing of Dolby Digital (AC-3), Dolby Digital Plus (E-AC](https://github.com/DolbyLaboratories/dlb_mp4demux)  - The Dolby MP4 streaming demuxer (dlb_mp4demux) is a software implementation of a demuxer of fragmented or unfragmented ISO base media file format (mp4). It supports demuxing of Dolby Digital (AC-3)...
* [GeoHaber/Video-Transcode](https://github.com/GeoHaber/Video-Transcode)  - ffmpeg H264 H265 HEVC MPEG Video Trans-code Image-Matrix Collage - GeoHaber/Video-Transcode
* [H.264 profiles and levels | Inside & Outside MediaCoder](http://blog.mediacoderhq.com/h264-profiles-and-levels)  - 
* [Introducing SVT-AV1: a scalable open-source AV1 framework](https://medium.com/netflix-techblog/introducing-svt-av1-a-scalable-open-source-av1-framework-c726cce3103a)  - by Andrey Norkin, Joel Sole, Kyle Swanson, Mariana Afonso, Anush Moorthy, Anne Aaron
* [LordCrainer/transcoding_ffmpeg](https://github.com/LordCrainer/transcoding_ffmpeg)  - Transcoding video usando ffmpeg. 
* [Ponyboy47/TranscodeVideo](https://github.com/Ponyboy47/TranscodeVideo)  - A Swift wrapper around the transcode-video command - Ponyboy47/TranscodeVideo
* [SmurfManX/ffmpeg-nvidia-adaptive-vod-transcoder](https://github.com/SmurfManX/ffmpeg-nvidia-adaptive-vod-transcoder)  - bash script which will detect video new file in folder and transcode it to adaprive bitrate - SmurfManX/ffmpeg-nvidia-adaptive-vod-transcoder
* [Snowmix - The Swiss Army Knife of Open Source Live Video Mixing.](https://snowmix.sourceforge.io)  - Snowmix Video Mixer
* [VQEG/streamsim](https://github.com/VQEG/streamsim)  - 
* [Vilsol/Transcoder](https://github.com/Vilsol/Transcoder)  - Docker container to transcode videos in mounted volume to H265 using FFMPEG - Vilsol/Transcoder
* [Zulko/moviepy](https://github.com/Zulko/moviepy)  - 
* [alfg/docker-bento4](https://github.com/alfg/docker-bento4)  - A dockerized Bento4 from source. Built on Alpine Linux.  - alfg/docker-bento4
* [andressspinetti/video-transcoder](https://github.com/andressspinetti/video-transcoder)  - AWS S3 + Lambda + Transcode. 
* [avTranscoder/avTranscoder](https://github.com/avTranscoder/avTranscoder)  - C++ API for LibAV / FFMpeg.d
* [bbc/brave](https://github.com/bbc/brave)  - Basic Real-time AV Editor - allowing you to preview, mix, and route live audio and video streams on the cloud - bbc/brave
* [bbxnet/transcode](https://github.com/bbxnet/transcode)  - 
* [benvanik/node-transcoding](https://github.com/benvanik/node-transcoding)  - node.js video transcoding library. 
* [bfansports/CloudTranscode](https://github.com/bfansports/CloudTranscode)  - Distributed videos and images encoding/transcoding using Amazon SFN, FFMpeg and ImageMagic - bfansports/CloudTranscode
* [bloc97/Anime4K](https://github.com/bloc97/Anime4K)  - A High-Quality Real Time Upscaler for Anime Video.
* [bmhayward/Transcode](https://github.com/bmhayward/Transcode)  - Tools to batch transcode and process videos. 
* [bookyo/express-ffmpeg](https://github.com/bookyo/express-ffmpeg)  - nodejs ffmpeg video transcode webui，基于nodejs的云转码系统 https://www.efvcms.com - bookyo/express-ffmpeg
* [cannonbeach/ott-packager](https://github.com/cannonbeach/ott-packager)  - OTT/ABR streaming encoder (H264/HEVC) and packager for DASH and HLS - cannonbeach/ott-packager
* [cbsinteractive/transcode-orchestrator](https://github.com/cbsinteractive/transcode-orchestrator)  - Agnostic API orchestrating the transcoding of media assets across various cloud providers, previously https://github.com/cbsinteractive/video-transcoding-api - cbsinteractive/transcode-orchestrator
* [chn-lee-yumi/distributed_ffmpeg_transcoding_cluster: 分布式FFMpeg转码集群。A FFMpeg transcoding cluster runs in variable CPUs, including ARM, x86, and others which can run linux. You can use it to run a RaspberryPi cluster.](https://github.com/chn-lee-yumi/distributed_ffmpeg_transcoding_cluster)  - 分布式FFMpeg转码集群。A FFMpeg transcoding cluster runs in variable CPUs, including ARM, x86, and others which can run linux. You can use it to run a RaspberryPi cluster. - chn-lee-yumi/distributed_ffmpeg_...
* [cwinging/transcode](https://github.com/cwinging/transcode)  - python transcode server. 
* [davidbt/djmediastreamer](https://github.com/davidbt/djmediastreamer)  - A Django project that allows you to catalog and stream your videos (using FFmpeg to add subtitles and transcode). - davidbt/djmediastreamer
* [dev-labs-bg/swift-video-generator](https://github.com/dev-labs-bg/swift-video-generator)  - 
* [diego3g/gcloud-node-video-transcoding](https://github.com/diego3g/gcloud-node-video-transcoding)  - 📹🔥 Transcode Google Cloud Storage video files with Node.js and FFmpeg - diego3g/gcloud-node-video-transcoding
* [donmelton/other_video_transcoding](https://github.com/donmelton/other_video_transcoding)  - Other tools to transcode videos. 
* [donmelton/video_transcoding](https://github.com/donmelton/video_transcoding)  - Tools to transcode, inspect and convert videos. 
* [ericgriffin/fflock](https://github.com/ericgriffin/fflock)  - Distributed video transcoding. 
* [escaped/django-video-encoding](https://github.com/escaped/django-video-encoding)  - django-video-encoding helps to convert your videos into different formats and resolutions. - escaped/django-video-encoding
* [fluendo/fluster](https://github.com/fluendo/fluster)  - Testing framework for decoders conformance. 
* [i4tv/gstreamill](https://github.com/i4tv/gstreamill)  - encoder with hls output based on gstreamer. 
* [intel/gmmlib](https://github.com/intel/gmmlib)  - 
* [intel/libva](https://github.com/intel/libva)  - Libva is an implementation for VA-API (Video Acceleration API) - intel/libva
* [intel/media-driver](https://github.com/intel/media-driver)  - 
* [jliljebl/flowblade](https://github.com/jliljebl/flowblade)  - 
* [just-work/django-video-transcoding](https://github.com/just-work/django-video-transcoding)  - Simple video transcoding application for Django Framework - just-work/django-video-transcoding
* [kees/transcode](https://github.com/kees/transcode)  - Video Transcoding Tools. 
* [kwodzicki/video_utils](https://github.com/kwodzicki/video_utils)  - Python package containing many tools useful for converting video files to h264/h265 encoded MP4 or MKV files - kwodzicki/video_utils
* [madebyhiro/codem-transcode](https://github.com/madebyhiro/codem-transcode)  - Offline video transcoder written in node.js. 
* [media-toolbox/avbroadcast: avbroadcast - republish media streams for mass consumption](https://github.com/media-toolbox/avbroadcast)  - avbroadcast - republish media streams for mass consumption - media-toolbox/avbroadcast
* [mltframework/mlt](https://github.com/mltframework/mlt)  - MLT Multimedia Framework.
* [monking/transcode-web-video](https://github.com/monking/transcode-web-video)  - Quickly transcode a source video to MP4, OGV, and WebM, with scale, bitrate, and screengrab options. - monking/transcode-web-video
* [natsuite/NatReader-API](https://github.com/natsuite/NatReader-API)  - NatReader is a cross-platform video decoding API designed for transcoding applications. - natsuite/NatReader-API
* [olaris / olaris-server](https://gitlab.com/olaris/olaris-server)  - GitLab.com
* [ptrandev/swift-encoder](https://github.com/ptrandev/swift-encoder)  - A fire-and-forget shell script that encodes multiple video and audio files with ffmpeg. - ptrandev/swift-encoder
* [quarkscript/media_works](https://github.com/quarkscript/media_works)  - Transcode video by ffmpeg with nvenc; normalize the volume; force dynamic range compression to the volume - quarkscript/media_works
* [realeyes-media/demo-encoder](https://github.com/realeyes-media/demo-encoder/)  - A nodejs encoding system based on ffmpeg and configured to write HLS streaming files to S3 - realeyes-media/demo-encoder
* [realeyes-media/demo-encoder](https://github.com/realeyes-media/demo-encoder)  - A nodejs encoding system based on ffmpeg and configured to write HLS streaming files to S3 - realeyes-media/demo-encoder
* [sambios/ffmpeg_transcoder](https://github.com/sambios/ffmpeg_transcoder)  - video transcode based on ffmpeg, support H264/HEVC and more. - sambios/ffmpeg_transcoder
* [selsamman/react-native-transcode](https://github.com/selsamman/react-native-transcode)  - Video Transcoder for React Native. 
* [senko/avtk](https://github.com/senko/avtk)  - 
* [sitkevij/mp](https://github.com/sitkevij/mpi)  - 
* [snickers/snickers](https://github.com/snickers/snickers)  - :chocolate_bar: An open source alternative to the video cloud encoding services. - snickers/snickers
* [streamlink/streamlink](https://github.com/streamlink/streamlink)  - Streamlink is a CLI utility which pipes video streams from various services into a video player - streamlink/streamlink
* [sw360cab/pyup-transcoder](https://github.com/sw360cab/pyup-transcoder)  - a Python-based software to transcode videos and upload files to a remote server or S3-bucket - sw360cab/pyup-transcoder
* [twitter/vireo: Vireo is a lightweight and versatile video processing library written in C++11](https://github.com/twitter/vireo)  - Vireo is a lightweight and versatile video processing library written in C++11 - twitter/vireo
* [voc/voctomix](https://github.com/voc/voctomix)  - Full-HD Software Live-Video-Mixer in python.
* [vt-vl-lab/FGVC](https://github.com/vt-vl-lab/FGVC)  - [ECCV 2020] Flow-edge Guided Video Completion . 
* [xyk2/cloud-transcoder](https://github.com/xyk2/cloud-transcoder)  - Transcoding long (>1 hour) videos quickly and cost-effectively on GCP to adaptive HLS and MP4 mezzanine files. Up to 40x $ savings. - xyk2/cloud-transcoder
* [zolinux/MediaArchiver](https://github.com/zolinux/MediaArchiver)  - Transcode video files using FFMPEG and python3. 

### AV1
*AV1 libraries, tools, examples, and resources.*
[back to top](#readme) 

* [AOMediaCodec/av1-rtp-spec](https://github.com/AOMediaCodec/av1-rtp-spec)  - Current draft (HTML): https://aomediacodec.github.io/av1-rtp-spec/ - AOMediaCodec/av1-rtp-spec
* [AV1 Codec](https://docs.google.com/presentation/d/12_Vewc0SDpB1FycflfT4us9eipRCy0HWJVSaDMDifRs/edit?usp=sharing)  - Working with the AV1 Codec Kevin Staunton-Lambert Solutions Architect R&D @kevleyski www.switch.tv
* [AV1 decoder model](https://norkin.org/research/av1_decoder_model/)  - Description of the AV1 decoder model.
* [Alkl58/NotEnoughAV1Encodes](https://github.com/Alkl58/NotEnoughAV1Encodes)  - GUI Handler for AV1 Encoders (aomenc, rav1e & svt-av1) - Alkl58/NotEnoughAV1Encodes
* [Analysis of AV1 Encoding Tools & libaom Case Study](https://visionular.com/performance-analysis-of-av1-encoding-tools-libaom-case-study/)  - This article provides a performance analysis of AV1 encoding tools.
* [Eyevinn/av1-player](https://github.com/Eyevinn/av1-player)  - Eyevinn AV1 player.
* [Promising Initial Results with AV1 Testing - Streaming Learning Center](https://streaminglearningcenter.com/blogs/promising-initial-results-with-av1-testing.html)  - [vc_row margin_top=”30″][vc_column][vc_column_text]I began testing AV1 early this week. Briefly, my tests involve 16 ten-second clips in four genres (movies, sports, animations, gaming) and an “other” category (music video, nature video). I’ve completed the first set of tests with FFmpeg 4.3, benchmarking x264, x265, and the latest version of the Alliance for Open Media AV1 codec,…
* [SVT-AV1: an open-source AV1 encoder and decoder](https://netflixtechblog.com/svt-av1-an-open-source-av1-encoder-and-decoder-ad295d9b5ca2)  - by Andrey Norkin, Joel Sole, Mariana Afonso, Kyle Swanson, Agata Opalach, Anush Moorthy, Anne Aaron
* [aom - Git at Google](https://aomedia.googlesource.com/aom/)  - 
* [luziferius/av1transcoder](https://github.com/luziferius/av1transcoder)  - Transcode video files to the AV1 format using ffmpeg and libaom-av1. - luziferius/av1transcoder
* [master-of-zen/Av1an: Cross-platform command-line AV1 encode toolkit](https://github.com/master-of-zen/Av1an)  - Cross-platform command-line AV1 encode toolkit. Contribute to master-of-zen/Av1an development by creating an account on GitHub.
* [xiph/rav1e](https://github.com/xiph/rav1e)  - The fastest and safest AV1 encoder. 

### HEVC
*HEVC (h265) libraries, tools, examples, and resources.*
[back to top](#readme) 

* [ Suggestion for x265's --tune film - Doom9's Forum](https://forum.doom9.org/showthread.php?t=172458)  -  Suggestion for x265's --tune film High Efficiency Video Coding (HEVC)
* [515_hls_authoring_update](https://devstreaming-cdn.apple.com/videos/wwdc/2017/515vy4sl7iu70/515/515_hls_authoring_update.pdf)  - 
* [Apple Got It Wrong: Encoding Specs for HEVC in HLS ](https://www.streamingmedia.com/Articles/ReadArticle.aspx?ArticleID=121878)  - Adding HEVC to your HLS streams is looking like a no brainer, but if you decide to do so, you may not want to take Apple's HEVC encoding recommendations verbatim. You'll deliver noticeably higher quality video if you follow the advice detailed below.
* [Encoding-for-HEVC](https://streaminglearningcenter.com/wp-content/uploads/2018/05/Encoding-for-HEVC-SME-2018-Jan.pdf)  - 
* [Eyevinn/docker-hevc](https://github.com/Eyevinn/docker-hevc)  - Docker container to create HEVC streaming packages - Eyevinn/docker-hevc
* [Guide to HEVC/H.265 Encoding and Playback](https://www.techspot.com/article/1131-hevc-h256-enconding-playback/)  - HEVC's main advantage over H.264 is that it offers roughly double the compression ratio for the same quality. This means that a video file encoded with HEVC can occupy half the space of its H.264 equivalent with no noticeable change in quality, or the same amount of space with improved quality.
* [HEVC in HLS: 10 Key Questions for Streaming Video Developers](https://www.streamingmedia.com/Articles/ReadArticle.aspx?ArticleID=122637&PageNum=2)  - Many who heard that Apple is adding support for HEVC playback in HTTP Live Streaming were left with more questions than answers. Here's what developers need to know.
* [HEVC/H.265 Video Coding Standard: Part 1](https://www.youtube.com/watch?v=TLNkK5C1KN8&feature=youtu.be)  - Dr. Dan Grois, Benjamin Bross, Dr. Detlev Marpe and Karsten Sühring HEVC/H.265 Video Coding Standart including the Range Extensions Scalable Extensions and M...
* [HEVC/H.265 Video Coding Standard: Part 2](https://www.youtube.com/watch?v=V6a1AW5xyAw&feature=youtu.be)  - Dr. Dan Grois, Benjamin Bross, Dr. Detlev Marpe and Karsten Sühring HEVC/H.265 Video Coding Standart including the Range Extensions Scalable Extensions and M...
* [Standardization of High Efficiency Video Coding (HEVC)](https://youtu.be/p6dLZfs0jTY)  - Standardization of High Efficiency Video Coding (HEVC) Jens-Rainer Ohm, Institute of Communication Engineering, RWTH Aachen University, DE
* [The Market Significance of Apple's Adopting HEVC: Here's What I Think](https://www.linkedin.com/pulse/market-significance-apples-adopting-hevc-heres-what-i-jan-ozer)  - At the recent World Wide Developer's Conference (WWDC), Apple announced that the next versions of Safari, iOS, and tvOS will support HLS with HEVC encoded video. This puts Apple firmly in the HEVC camp, with the Alliance for Open Media camp (Amazon, Cisco, Intel, Google, Microsoft, Mozilla, Netflix,
* [Video Quality Evaluation Methodology and Verification Testing of HEVC Compression Performance](https://ieeexplore.ieee.org/ielx7/76/7372356/07254155.pdf?tp=&arnumber=7254155&isnumber=7372356&ref=)  - 
* [amaurypm/transcode2H265](https://github.com/amaurypm/transcode2H265)  - Unattended video transcoder to H265 and ACC codecs, in MKV containers. - amaurypm/transcode2H265
* [multicoreware / x265 / wiki / Home — Bitbucket](https://bitbucket.org/multicoreware/x265/wiki/Home)  - 
* [x265 Documentation — x265  documentation](https://x265.readthedocs.io/en/default/)  - 

### VP9
*VP9 libraries, tools, examples, and resources.*
[back to top](#readme) 


## Transport
*Transport protocols, libraries, and resources.*

* [Wifibroadcast – Analog-like transmission of live video data](https://befinitiv.wordpress.com/wifibroadcast-analog-like-transmission-of-live-video-data/)  - Wifibroadcast is a project aimed at the live transmission of HD video (and other) data using wifi radios. One prominent use case is to transmit camera images for a first person view (FPV) of remote…

### RIST
*Reliable Internet Stream Transport protocol*
[back to top](#readme) 

* [RIST Forum](https://www.rist.tv/)  - The RIST forum manage the Reliable Internet Stream Transport (RIST), for transporting live video over unmanaged networks.
* [librist](https://code.videolan.org/rist/librist)  - A library that can be used to easily add the RIST protocol to your application.

### RTMP
*Real-Time Messaging Protocol*
[back to top](#readme) 

* [Create your own video streaming server with Linux](https://opensource.com/article/19/1/basic-live-video-streaming-server)  - Using Nginx to create a streaming server using RTMP and nginx
* [The Real-Time Messaging Protocol Explained](https://www.wowza.com/blog/rtmp-streaming-real-time-messaging-protocol)  - 

### SRT
*Secure Reliable Transport protocol*
[back to top](#readme) 

* [SRT Alliance](https://www.srtalliance.org/)  - Home page for the SRT protocol
* [SRT Cookbook](https://srtlab.github.io/srt-cookbook/)  - More in-depth technical documentaion on the SRT protocol and library.
* [SRT Open Source project](https://github.com/Haivision/srt)  - 
* [Streaming With SRT Protocol in OBS](https://obsproject.com/wiki/Streaming-With-SRT-Protocol)  - 

## Streaming Server and Storage
*Packagers, origins (s3, gcs), and data movement for linear and finite playback. *

* [OpenVisualCloud/Smart-City-Sample](https://github.com/OpenVisualCloud/Smart-City-Sample)  - The smart city reference pipeline shows how to integrate various media building blocks, with analytics powered by the OpenVINO™ Toolkit, for traffic or stadium sensing, analytics and management tas...
* [Red5/red5-server](https://github.com/Red5/red5-server)  - Red5 Server core. 
* [Roverr/rtsp-stream](https://github.com/Roverr/rtsp-stream)  - Out of box solution for RTSP - HLS live stream transcoding. Makes RTSP easy to play in browsers. - Roverr/rtsp-stream
* [ant-media/Ant-Media-Server](https://github.com/ant-media/Ant-Media-Server)  - Ant Media Server supports RTMP, RTSP, WebRTC and Adaptive Bitrate. It can also record videos in MP4, HLS and FLV - ant-media/Ant-Media-Server
* [haiwen/seafile](https://github.com/haiwen/seafile)  - High performance file syncing and sharing, with also Markdown WYSIWYG editing, Wiki, file label and other knowledge management features. - haiwen/seafile
* [ireader/media-server](https://github.com/ireader/media-server)  - RTSP/RTP/RTMP/FLV/HLS/MPEG-TS/MPEG-PS/MPEG-DASH/MP4/fMP4 - ireader/media-server
* [muxinc/stream.new](https://github.com/muxinc/stream.new)  - The repo for https://stream.new. 
* [openfun/marsha](https://github.com/openfun/marsha)  - :clapper: A self-hosted opensource LTI video provider - openfun/marsha
* [openstack/swift](https://github.com/openstack/swift)  - OpenStack Storage (Swift).
* [ossrs/srs](https://github.com/ossrs/srs)  - SRS is a simple live streaming cluster, a simple joy. - ossrs/srs
* [prologic/tube](https://github.com/prologic/tube)  - 📺 a Youtube-like (without censorship and features you don&#39;t need!) Video Sharing App written in Go which also supports automatic transcoding to MP4 H.265 AAC, multiple collections and R...
* [rclone/rclone](https://github.com/rclone/rclone)  - rsync for cloud storage - Google Drive, Amazon Drive, S3, Dropbox, Backblaze B2, One Drive, Swift, Hubic, Cloudfiles, Google Cloud Storage, Yandex Files - rclone/rclone
* [streamaserver/streama](https://github.com/streamaserver/streama)  - Self hosted streaming media server. https://docs.streama-project.com/ - streamaserver/streama

## Reading
*A list of reading articles, blogs, and newsletters for video streaming.*

* [1601](https://arxiv.org/pdf/1601.06748.pdf)  - 
* [9 Best Home Server Apps to Automate Media Management](https://www.smarthomebeginner.com/best-home-server-apps/)  - These are top 9 best home server apps to automate media management, so you get the latest Movies, Music and TV Shows in the best quality available.
* [About Frame Rates or Why 29.97?](http://theautomaticfilmmaker.com/blog/2009/2/23/about-frame-rates-or-why-2997.html)  - I recently remembered this popular post from my old blog. Since that blog no longer exists, I thought I would repost it here. Since I wrote this post about a decade ago, many others of done a much better job describing this in detail. I highly recommend the following two videos by Alec Watson fro
* [Demystifying HTML5 Video Player](https://medium.com/@eyevinntechnology/demystifying-html5-video-player-e480846328f0)  - In this post we will go under the hood of a HTML video player for video streaming. With the exception of Apple and their browser Safari, no…
* [Design of scheduling and rate-adaptation algorithms for adaptive HTTP streaming · dispar.at Blog](https://dispar.at/blog/2017/07/08/design-of-scheduling-and-rate-adaptation-algorithms-for-adaptive-http-streaming/)  - Design of scheduling and rate-adaptation algorithms for adaptive HTTP streaming - Stephan Hesse
* [Divide & Encode: How to Encode Videos Blazingly Fast | Part I - Need For Speed](https://tech.showmax.com/2019/01/divide-encode-1/)  - Here at Showmax, we’re addicted to speed and performance. In this post, I’ll go through a few techniques we used to improve the speed of our enc...
* [Divide & Encode: How to Encode Videos Blazingly Fast | Part II - Under The Hood](https://tech.showmax.com/2019/03/divide-encode-2/)  - This is the second (and final) part of our blog mini-series about boosting encoding speed. In the first part we wrote about how we managed to ma...
* [EBU.io - Engineering Blog](https://ebu.io/blog)  - 
* [Extracting contextual information from video assets](https://medium.com/netflix-techblog/extracting-contextual-information-from-video-assets-ee9da25b6008)  - for an improved Netflix user experience
* [FFmpeg Threads Command: How it Affects Quality and Performance](https://streaminglearningcenter.com/blogs/ffmpeg-command-threads-how-it-affects-quality-and-performance.html)  - So, I received an email from an acquaintance that read, “I was curious if there is actually any benefit to a “threads=” type custom command in x264. Specifically many streamers are buying 8 core/16 thread CPUs to encode as a standalone client capturing information from a video capture device.” I had an article on FFmpeg…
* [HDMI 2.1: features, specs and news about the latest HDMI standard](https://www.whathifi.com/advice/what-hdmi-21-everything-you-need-to-know)  - The gateway to a super high-definition future is ever-nearing
* [Hardware-Assisted Video Transcoding At Dailymotion](https://link.medium.com/jfUev36Zs8)  - What if you could save time, power consumption and therefore money, while still keeping a decent quality for your converted video ?
* [IMF: A Prescription for Versionitis](https://medium.com/netflix-techblog/imf-a-prescription-for-versionitis-e0b4c1865c20)  - the emerging Interoperable Master Format standard
* [Improving our video encodes for legacy devices](https://link.medium.com/T7S5MS6IT8)  - by Mariana Afonso, Anush Moorthy, Liwei Guo, Lishan Zhu, Anne Aaron
* [Inside MPEG's Ambitious Plan to Launch 3 Video Codecs in 2020](https://www.streamingmedia.com/Articles/Editorial/Featured-Articles/Inside-MPEGs-Ambitious-Plan-to-Launch-3-Video-Codecs-in-2020-134694.aspx)  - The pace of innovation is getting faster and the demands on video codecs are getting greater. MPEG's three-part plan answers questions of royalties, licensing, and computational efficiency. Meet VVC, MPEG-5 Part 1 (EVC), and MPEG-5 Part 2 (LCEVC).
* [Live Video Transmuxing/Transcoding: FFmpeg vs TwitchTranscoder, Part I](https://link.medium.com/iws08p9VO7)  - By: Jeff Gong, Software Engineer, jeffgon@twitch.tv Sahil Dhanju, Software Engineer Intern Chih-Chiang Lu, Senior Software Engineer…
* [Live Video Transmuxing/Transcoding: FFmpeg vs TwitchTranscoder, Part II](https://link.medium.com/EYVMBQ3VO7)  - By: Jeff Gong, Software Engineer, jeffgon@twitch.tv Sahil Dhanju, Software Engineer Intern Chih-Chiang Lu, Senior Software Engineer…
* [Pushing video bitrate to the limit](https://tech.showmax.com/2020/06/pushing-video-bitrate-to-the-limit/)  - When you subscribe to a VOD service, you expect the best visual quality possible. For our customers across Sub-Saharan Africa, it’s no different...
* [Quantifying packaging overhead](https://mux.com/blog/quantifying-packaging-overhead-2)  - Mux makes adding video to your app or website as easy as making a single API call. But behind the scenes is a large multistep process to analyze and transform the video into something that can be easily consumed by a device. This process is commonly called a media “pipeline”
* [Riot Games Keeps League of Legends Esports Rolling With Fully Cloud-Based Virtualized Workflow](https://www.sportsvideo.org/2020/03/27/riot-games-keeps-league-of-legends-esports-rolling-with-fully-cloud-based-virtualized-production-workflow/)  - Although the traditional sports world has come to a standstill due to the coronavirus pandemic, many major esports properties are soldiering on, hosting compe
* [Running FFmpeg on AWS Lambda for 1.9% the cost of AWS Elastic Transcoder](https://intoli.com/blog/transcoding-on-aws-lambda/)  - A guide to building a transcoder using Exodus, FFmpeg, and AWS Lambda.
* [Saving on Encoding and Streaming: Deploy Capped CRF – Streaming Learning Center](https://streaminglearningcenter.com/blogs/saving-encoding-streaming-deploy-capped-crf.html)  - This is the second in a five-part series on how to cut your encoding and streaming costs. The first article was Saving on Encoding: Adjust Encoding Configuration to Increase Capacity. Article summary: Capped CRF encoding is a single-pass encoding method that can save encoding costs compared to two-pass VBR. Capped CRF is also a simple per-title…
* [Server-less Just-in-Time Packaging with AWS Fargate and Unified Origin by Unified Streaming](https://medium.com/@eyevinntechnology/server-less-just-in-time-packaging-with-aws-fargate-and-unified-origin-by-unified-streaming-c1682dc051ca?source=userActivityShare-94bccb50d11-1559724204&_branch_match_id=664738392430917730)  - In this blog article Jonas Rydholm Birmé describes how he created a server-less just-in-time packaging origin, using AWS ECS Fargate tasks…
* [Server-less Just-in-Time Packaging with AWS Fargate and Unified Origin by Unified Streaming](https://medium.com/@eyevinntechnology/server-less-just-in-time-packaging-with-aws-fargate-and-unified-origin-by-unified-streaming-c1682dc051ca?source=userActivityShare-94bccb50d11-1560983627&_branch_match_id=670020794794030328)  - In this blog article Jonas Rydholm Birmé describes how he created a server-less just-in-time packaging origin, using AWS ECS Fargate tasks…
* [Streaming Live From the Battlefield: Military Video in 2019](https://www.streamingmedia.com/Articles/ReadArticle.aspx?ArticleID=135141)  - Metadata and low-latency video create a tactical advantage in intelligence-gathering and decision making. Discover why HEVC is gaining momentum in the armed forces, and Android is preferred over iOS.
* [The H.264 Sequence Parameter Set](https://www.cardinalpeak.com/the-h-264-sequence-parameter-set)  - [vc_row][vc_column][vc_column_text]This is a follow-up to my World’s Smallest H.264 Encoder post. I’ve received several emails asking about precise details of things in two entities in the H.264 bitstream: the Sequence Parameter Set (SPS) and the Picture Parameter Set (PPS). Both entities contain information that an H.264 decoder needs to decode the video data, for example,…
* [The Netflix IMF Workflow](https://medium.com/netflix-techblog/the-netflix-imf-workflow-f45dd72ed700?source=userActivityShare-94bccb50d11-1568773157&_branch_match_id=702692448596112473)  - interesting architectural implications
* [V eph izr i87](https://link.medium.com/VEphIZRI87)  - 
* [VOD on AWS](https://s3.amazonaws.com/solutions-reference/video-on-demand-on-aws/latest/video-on-demand-on-aws.pdf)  - 
* [Video Coding - BBC R&D](https://www.bbc.co.uk/rd/projects/video-coding)  - BBC video encoding R&D home page
* [Video in the War Zone: The Current State of Military Streaming](https://www.streamingmedia.com/Articles/ReadArticle.aspx?ArticleID=101310)  - For the armed forces, streaming is a matter of national security. Here's an exclusive look at how the military, from analysts to ground troops, is using streaming video.
* [Video: HLS and DASH Multi-Codec Encoding & Packaging](https://thebroadcastknowledge.com/2020/07/10/video-hls-and-dash-multi-codec-encoding-packaging/)  - Free educational webinars, videos and other resources focused on the Broadcast Industry

## Specs and Standards
*Latest offical specs and standards related to video streaming.*

* [DASH-IF IOPs](https://dashif.org/guidelines/)  - 
* [How Do I Become an ANSI Member](https://www.ansi.org/membership/how_to_join/how_3)  - 
* [latest HLS Spec](https://tools.ietf.org/html/draft-pantos-hls-rfc8216bis-05)  - 

### Industry Forums
*Industry forums relative to video streaming.*
[back to top](#readme) 


### MPEG
*MPEG meetings, standards, and resources. *
[back to top](#readme) 

* [MPEG About](https://mpeg.chiariglione.org/about)  - 
* [MPEG Meetings](https://mpeg.chiariglione.org/meetings)  - 
* [MPEG future](http://mpegfuture.org/)  - 
* [MPEG: What Happened?](https://www.streamingmedia.com/Articles/ReadArticle.aspx?ArticleID=141678)  - At the end of last month, MPEG co-founder Leonardo Chiariglione announced the 'MPEG is closed.' That's not quite true, but it is undergoing a reorganization. So what does that mean for the organization and the new codec standards it is bringing out this year?

## Players
*Client players, libraries, tools, and examples.*

* [Building native video Pins](https://medium.com/pinterest-engineering/building-native-video-pins-7ff89ad3ec33)  - Billions of videos are viewed across the internet every day, but video on Pinterest is unique. On Pinterest, you’ve always been able to save videos from around the web, and in 2013, we made it…
* [IvanoBilenchi/Adaptive-Video-Player](https://github.com/IvanoBilenchi/Adaptive-Video-Player)  - HLS player for iOS that supports manual selection for the quality of adaptive streams - IvanoBilenchi/Adaptive-Video-Player
* [Samples players for dash.js](http://reference.dashif.org/dash.js/latest/samples/index.html)  - 
* [adrg/libvlc-go](https://github.com/adrg/libvlc-go)  - Go bindings for libVLC and high-level media player interface.
* [davidAgo4g/VideoPlayer-iOS](https://github.com/davidAgo4g/VideoPlayer-iOS)  - A library based on FFMPEG to play video files on iOS using OpenGLES and AudioQueue. Build with theos - davidAgo4g/VideoPlayer-iOS
* [imoreapps/ffmpeg-avplayer-for-ios-tvos](https://github.com/imoreapps/ffmpeg-avplayer-for-ios-tvos)  - A tiny but powerful iOS and Apple TV OS av player framework that's based on the FFmpeg library. - imoreapps/ffmpeg-avplayer-for-ios-tvos
* [lightspark/lightspark](https://github.com/lightspark/lightspark)  - An open source flash player implementation.
* [matvp91/indigo-player](https://github.com/matvp91/indigo-player)  - Highly extensible, modern, JavaScript video player. Handles MPEG-Dash / HLS / MPEG-4 and is built on top of the HTML5 video element. - matvp91/indigo-player
* [mpv-player/mpv](https://github.com/mpv-player/mpv)  - 🎥 Command line video player.
* [nytimes/ios-360-videos](https://github.com/nytimes/ios-360-videos)  - NYT360Video plays 360-degree video streamed from an AVPlayer on iOS. - nytimes/ios-360-videos
* [peak3d/inputstream.adaptive](https://github.com/peak3d/inputstream.adaptive)  - kodi inputstream addon for several manifest types.
* [ruffle-rs/ruffle](https://github.com/ruffle-rs/ruffle)  - A Flash Player emulator written in Rust.
* [tjenkinson/media-element-syncer](https://github.com/tjenkinson/media-element-syncer)  - Synchronise two or more HTML5 media elements.
* [ustwo/videoplayback-ios](https://github.com/ustwo/videoplayback-ios)  - Swift AVPlayer wrapper using the VIPER architecture. Currently a work in progress  - ustwo/videoplayback-ios
* [videolan/libvlcsharp](https://github.com/videolan/LibVLCSharp)  - Cross-platform .NET/Mono bindings for LibVLC
* [videolan/vlc](https://github.com/videolan/vlc)  - VLC media player - All pull requests are ignored, please follow https://wiki.videolan.org/Sending_Patches_VLC/ - videolan/vlc
* [vitalets/awesome-smart-tv](https://github.com/vitalets/awesome-smart-tv)  - :zap:A curated list of awesome resources for building Smart TV apps - vitalets/awesome-smart-tv

### Android
*Android and fireTV tools, sdks, and examples.*
[back to top](#readme) 

* [google/ExoPlayer](https://github.com/google/ExoPlayer)  - ExoPlayer is an application level media player for Android.
* [mkaflowski/HybridMediaPlayer](https://github.com/mkaflowski/HybridMediaPlayer)  - Android music and video player. Uses ExoPlayer 2 and MediaPlayer for lower APIs and makes using ExoMediaPlayer easier. If you need advanced options such as handling Chromecast it is delivered by Ex...

### Chromecast
*Chromecast app tools, libraries,and examples.*
[back to top](#readme) 

* [Build a basic Cast Receiver](https://codelabs.developers.google.com/codelabs/cast-receiver/#0)  - 
* [googlecast/CastReceiver](https://github.com/googlecast/CastReceiver)  - Reference Receiver: CastReceiver shows how to develop a fully Cast Design Checklist compliant receiver with additional features. - googlecast/CastReceiver

### iOS tvOS
*AVPlayer, playback tools, sdks, and examples.*
[back to top](#readme) 

* [BrikerMan/BMPlayer](https://github.com/BrikerMan/BMPlayer)  - A video player for iOS, based on AVPlayer, support the horizontal, vertical screen. support adjust volume, brightness and seek by slide, support subtitles.  - BrikerMan/BMPlayer
* [DaMingShen/SUCacheLoader](https://github.com/DaMingShen/SUCacheLoader)  - AVPlayer 
* [DeviLeo/DLGPlayer](https://github.com/DeviLeo/DLGPlayer)  - A media player for iOS based on FFmpeg 4.0.
* [MPEGDASHPlayer/MPEGDASH-iOS-Player](https://github.com/MPEGDASHPlayer/MPEGDASH-iOS-Player)  - The MPEG-DASH Player iOS Application.
* [SRGSSR/srgmediaplayer-apple](https://github.com/SRGSSR/srgmediaplayer-apple)  - An advanced media player library, simple and reliable - SRGSSR/srgmediaplayer-apple
* [StyleShare/HLSCachingReverseProxyServer](https://github.com/StyleShare/HLSCachingReverseProxyServer)  - A simple local reverse proxy server for HLS segment cache - StyleShare/HLSCachingReverseProxyServer
* [VeinGuo/VGPlayer](https://github.com/VeinGuo/VGPlayer)  - 📺  A simple iOS video player by Vein.
* [google/shaka-player-embedded](https://github.com/google/shaka-player-embedded)  - Shaka Player in a C++ Framework. 
* [googleads/google-media-framework-ios](https://github.com/googleads/google-media-framework-ios)  - The Google Media Framework (GMF) is a lightweight media player designed to make video playback and integration with the Google IMA SDK on iOS easier. - googleads/google-media-framework-ios
* [hanton/HTY360Player](https://github.com/hanton/HTY360Player)  - Open Source iOS 360 Degree Panorama Video Player.
* [iina/iina](https://github.com/iina/iina)  - The modern video player for macOS.
* [kodlian/TVVLCPlayer](https://github.com/kodlian/TVVLCPlayer)  - TVVLCPlayer lets you integrate easily a powerfull video player with playback control views to your tvOS apps. - kodlian/TVVLCPlayer
* [libobjc/SGPlayer](https://github.com/libobjc/SGPlayer)  - A powerful media play framework for iOS, macOS, and tvOS. - libobjc/SGPlayer
* [masterjk/ios-avplayer-http-capture](https://github.com/masterjk/ios-avplayer-http-capture)  - iOS based application that embeds the AVPlayer and capture HTTP headers and send it back to the iOS application.  It internally embeds a proxy server. - masterjk/ios-avplayer-http-capture
* [noreasonprojects/ModernAVPlayer](https://github.com/noreasonprojects/ModernAVPlayer)  - ModernAVPlayer is a persistence AVPlayer wrapper. 
* [piemonte/Player](https://github.com/piemonte/Player)  - ▶️ video player in Swift, simple way to play and stream media on iOS/tvOS - piemonte/Player
* [renzifeng/ZFPlayer](https://github.com/renzifeng/ZFPlayer)  - Support customization of any player SDK and control layer
* [rinsuki/HWAcceleratedVP9Player](https://github.com/rinsuki/HWAcceleratedVP9Player)  - Hardware Accelerated VP9 Player in macOS 11.0 Big Sur beta 4+ - rinsuki/HWAcceleratedVP9Player
* [tanersener/mobile-ffmpeg](https://github.com/tanersener/mobile-ffmpeg)  - FFmpeg for Android, iOS and tvOS.
* [vitoziv/VIMediaCache](https://github.com/vitoziv/VIMediaCache)  - Cache media file while play media using AVPlayer.
* [wxxsw/GSPlayer](https://github.com/wxxsw/GSPlayer)  - ⏯ Video player, support for caching, preload, fullscreen transition and custom control view. 视频播放器，支持边下边播、预加载、全屏转场和自定义控制层 - wxxsw/GSPlayer
* [xiewei-wayne/FFEngine.framework](https://github.com/xiewei-wayne/FFEngine.framework)  - FFEngine framework is a high performance player sdk for iOS based on ffmpeg. - xiewei-wayne/FFEngine.framework
* [xiewei-wayne/rtmp-video-player-for-ios](https://github.com/xiewei-wayne/rtmp-video-player-for-ios)  - Based on FFEngine framework, a rtmp video player for apple iOS devices. - xiewei-wayne/rtmp-video-player-for-ios

### Roku
*Roku app tools, libraries,and examples.*
[back to top](#readme) 

* [Audio and Video Support](https://developer.roku.com/docs/specs/streaming.md#AudioandVideoSupport-AdaptiveBitrateFormats)  - Roku provides the simplest way to stream entertainment to your TV. On your terms. With thousands of available channels to choose from.
* [CCecilia/roku-suite-desktop](https://github.com/CCecilia/roku-suite-desktop)  - Tool suite for Roku channel development.
* [MediaBrowser/Emby.Roku](https://github.com/MediaBrowser/Emby.Roku)  - Emby for Roku. 
* [Playing Video Examples](https://developer.roku.com/docs/developer-program/core-concepts/playing-videos.md#PlayingVideos-Examples)  - Roku provides the simplest way to stream entertainment to your TV. On your terms. With thousands of available channels to choose from.
* [Roku](https://developer.roku.com/docs/specs/streaming.md)  - Roku provides the simplest way to stream entertainment to your TV. On your terms. With thousands of available channels to choose from.
* [T-Pham/RokuJSONHelperNode](https://github.com/T-Pham/RokuJSONHelperNode)  - Roku SceneGraph JSON Helper.
* [Video Node Docs](https://developer.roku.com/docs/references/scenegraph/media-playback-nodes/video.md)  - Roku provides the simplest way to stream entertainment to your TV. On your terms. With thousands of available channels to choose from.
* [XML + Code + Good times = RSG Application](https://medium.com/plexlabs/xml-code-good-times-rsg-application-b963f0cec01b)  - Written by John Zolezzi — April 6th 2018
* [anachirino/bifserver](https://github.com/anachirino/bifserver)  - Server which creates and serves up BIF files for Roku players - anachirino/bifserver
* [briandunnington/Redoku](https://github.com/briandunnington/Redoku)  - Redux for Roku.
* [briandunnington/Roact](https://github.com/briandunnington/Roact)  - React for Roku
* [chrishoffman/brightscript-json](https://github.com/chrishoffman/brightscript-json)  - JSON parser for Roku's proprietary Brightscript language - chrishoffman/brightscript-json
* [dphang/roku-lib](https://github.com/dphang/roku-lib)  - Some useful Roku utilities.
* [exegersha/network-benchmark](https://github.com/exegersha/network-benchmark)  - Proof of concept. Roku app implementing network layer using scene graph nodes. - exegersha/network-benchmark
* [gabek/Amplitude-Brightscript](https://github.com/gabek/Amplitude-Brightscript)  - A Brightscript (Roku) library for submitting analytics to Amplitude - gabek/Amplitude-Brightscript
* [gabek/SegmentIO-Brightscript](https://github.com/gabek/SegmentIO-Brightscript)  - A BrightScript interface to SegmentIO event tracking - gabek/SegmentIO-Brightscript
* [georgejecook/rooibos](https://github.com/georgejecook/rooibos)  - simple, flexible, fun brightscript test framework for roku scenegraph apps - georgejecook/rooibos
* [juliomalves/roku-libs](https://github.com/juliomalves/roku-libs)  - BrightScript Utility Libraries.
* [karimkawambwa/roku-framework](https://github.com/karimkawambwa/roku-framework)  - Roku app framework to make app creation easier and structured. Under construction - karimkawambwa/roku-framework
* [karimkawambwa/roku-framework-example](https://github.com/karimkawambwa/roku-framework-example)  - This is a project to show how the boku-framework by Karim Kawambwa is used - karimkawambwa/roku-framework-example
* [mrkjffrsn/RokuFramework](https://github.com/mrkjffrsn/RokuFramework)  - An opensource Roku framework.
* [nod/rokumote](https://github.com/nod/rokumote)  - osx app for controlling your roku because sometimes your kids lose the remote - nod/rokumote
* [rkoshak/sensorReporter](https://github.com/rkoshak/sensorReporter)  - A python based service that receives sensor inputs and publishes them over REST (should work with any API but mainly tested with openHAB) or MQTT. It can also receive commands and perform an action...
* [rokucommunity/brighterscript-formatter](https://github.com/RokuCommunity/brighterscript-formatter)  - A code formatter for BrighterScript (and BrightScript) - rokucommunity/brighterscript-formatter
* [rokucommunity/vscode-brightscript-language](https://github.com/rokucommunity/vscode-brightscript-language)  - A Visual Studio Code extension for Roku's BrightScript language - rokucommunity/vscode-brightscript-language
* [rokudev/RAF4RSG-sample](https://github.com/rokudev/RAF4RSG-sample)  - sample demonstrating the Roku Advertising Framework in SceneGraph - rokudev/RAF4RSG-sample
* [rokudev/SDK-Development-Guide](https://github.com/rokudev/SDK-Development-Guide)  - Contribute to rokudev/SDK-Development-Guide development by creating an account on GitHub.
* [rokudev/SceneGraphDeveloperExtensions](https://github.com/rokudev/SceneGraphDeveloperExtensions)  - Contribute to rokudev/SceneGraphDeveloperExtensions development by creating an account on GitHub.
* [rokudev/automated-channel-testing](https://github.com/rokudev/automated-channel-testing)  - Roku Automated Channel Testing: Selenium-based WebDriver + Robot Framework + Samples - rokudev/automated-channel-testing
* [rokudev/dolby-audio-sample](https://github.com/rokudev/dolby-audio-sample)  - A collection of Dolby test content available in different streaming protocols. - rokudev/dolby-audio-sample
* [rokudev/samples](https://github.com/rokudev/samples)  - Collection of sample channels for side-loading on your Roku device - rokudev/samples
* [rokudev/unit-testing-framework](https://github.com/rokudev/unit-testing-framework)  - Tool for automating and testing Roku channels.
* [rokudev/videoplayer-channel](https://github.com/rokudev/videoplayer-channel)  - SceneGraph version of the SDK1 VideoPlayer Channel  - rokudev/videoplayer-channel
* [rolandoislas/BrightWebSocket](https://github.com/rolandoislas/BrightWebSocket)  - RFC 6455 WebSocket Library for the Roku.
* [schtanislau/brightscript-state-machine](https://github.com/schtanislau/brightscript-state-machine)  - State management for Roku channel..
* [sjbarag/brs-testbed](https://github.com/sjbarag/brs-testbed)  - A simple, buildable Roku channel that executes arbitrary BrightScript files. - sjbarag/brs-testbed
* [veeta-tv/jasmine-roku](https://github.com/veeta-tv/jasmine-roku)  - Example jasmine tests using node-roku-test for verifying Roku channel behavior - veeta-tv/jasmine-roku
* [willowtreeapps/ukor](https://github.com/willowtreeapps/ukor)  - A Roku build tool with support for build flavors.
* [zype/zype-roku-scenegraph](https://github.com/zype/zype-roku-scenegraph)  - Contribute to zype/zype-roku-scenegraph development by creating an account on GitHub.

### Smart TVs
[back to top](#readme) 


### Web
*Web browser player, tools, sdks, and examples.*
[back to top](#readme) 

* [Chimeejs/chimee](https://github.com/Chimeejs/chimee)  - a video player framework aims to bring wonderful experience on browser - Chimeejs/chimee
* [Dash JavaScript Player](http://reference.dashif.org/dash.js/latest/samples/dash-if-reference-player/index.html)  - 
* [Eyevinn/abr-player-chrome](https://github.com/Eyevinn/abr-player-chrome)  - Chrome extension that uses Eyevinn HTML player to be able to play HLS and MPEG-DASH natively - Eyevinn/abr-player-chrome
* [Eyevinn/channel-engine-multiview](https://github.com/Eyevinn/channel-engine-multiview)  - A multiview frontend for Eyevinn Channel Engine.
* [Eyevinn/docker-html5player](https://github.com/Eyevinn/docker-html5player)  - A Docker containerized HTML5 player based on Shaka Player - Eyevinn/docker-html5player
* [Eyevinn/eyevinn-player](https://github.com/Eyevinn/eyevinn-player)  - Throttled video player to test video streams.
* [Eyevinn/ott-multiview](https://github.com/Eyevinn/ott-multiview)  - This is a web based multiview screen for HLS and MPEG-DASH streams based on hls.js and Shaka Player. - Eyevinn/ott-multiview
* [GeneticGenesis/phils-players](https://github.com/GeneticGenesis/phils-players)  - A collection of video players with vaguely simple GUIs for video engineers. - GeneticGenesis/phils-players
* [MoePlayer/DPlayer](https://github.com/MoePlayer/DPlayer)  - :lollipop: Wow, such a lovely HTML5 danmaku video player - MoePlayer/DPlayer
* [bbc/bigscreen-player](https://github.com/bbc/bigscreen-player)  - Simplified media playback for bigscreen devices.
* [bytedance/xgplayer](https://github.com/bytedance/xgplayer)  - A HTML5 video player with a parser that saves traffic - bytedance/xgplayer
* [epiclabs-io/epic-video-comparator](https://github.com/epiclabs-io/epic-video-comparator)  - Javascript library which implements a video comparator component: two overlaped and synchronized video players each one playing an independent source. - epiclabs-io/epic-video-comparator
* [foxford/react-hls](https://github.com/foxford/react-hls)  - React component for HLS player. 
* [mediaelement/mediaelement](https://github.com/mediaelement/mediaelement)  - HTML5 &lt;audio&gt; or &lt;video&gt; player with support for MP4, WebM, and MP3 as well as HLS, Dash, YouTube, Facebook, SoundCloud and others with a common HTML5 MediaElement API, ...
* [sampotts/plyr](https://github.com/sampotts/plyr)  - A simple HTML5, YouTube and Vimeo player.
* [video-dev/hls.js](https://github.com/video-dev/hls.js)  - JavaScript HLS client using Media Source Extension - video-dev/hls.js
* [videogular/videogular](https://github.com/videogular/videogular)  - The HTML5 video player for AngularJS. 
* [videojs/http-streaming](https://github.com/videojs/http-streaming)  - HLS, DASH, and future HTTP streaming protocols library for video.js - videojs/http-streaming
* [videojs/video.js](https://github.com/videojs/video.js)  - Video.js - open source HTML5 & Flash video player.
* [vimond/replay](https://github.com/vimond/replay)  - A React video player facilitating adaptive stream playback with custom UI and a React-friendly API. - vimond/replay

## FFMPEG
*FFMPEG libraries, configs, tools, and examples.*

* [2501world/transcoding-performance-trial: Runs FFmpeg transcoding processes simultaneously and measures CPU performance](https://github.com/2501world/transcoding-performance-trial)  - Runs FFmpeg transcoding processes simultaneously and measures CPU performance - 2501world/transcoding-performance-trial
* [AlvianPrasetya/transcoding: FFmpeg transcoders benchmark](https://github.com/AlvianPrasetya/transcoding)  - FFmpeg transcoders benchmark. Contribute to AlvianPrasetya/transcoding development by creating an account on GitHub.
* [Azure-Samples/batch-python-ffmpeg-tutorial](https://github.com/Azure-Samples/batch-python-ffmpeg-tutorial)  - A Python application that uses Batch to process media files in parallel with the ffmpeg open-source tool. - Azure-Samples/batch-python-ffmpeg-tutorial
* [CUDA GPU Accelerated h264/h265/HEVC Video Encoding with ffmpeg](https://ntown.at/de/knowledgebase/cuda-gpu-accelerated-h264-h265-hevc-video-encoding-with-ffmpeg/)  - How to use CUDA GPU hardware encoding with ffmpeg to encode h264 and h264 HEVC movies in high quality and highspeed with our optimized parameter settings.
* [Ch00k/ffmpy](https://github.com/Ch00k/ffmpy)  - 
* [ColorlabMD/FFCommand_Engine](https://github.com/ColorlabMD/FFCommand_Engine)  - Create and execute FFmpeg commands. 
* [Correcting for audio/video sync issues with the ffmpeg program’s ITSOFFSET switch](https://wjwoodrow.wordpress.com/2013/02/04/correcting-for-audiovideo-sync-issues-with-the-ffmpeg-programs-itsoffset-switch/)  - The ffmpeg program has numerous “switches” that help to adjust and convert audio and video files. Some of them are not explained very well in the documentation, and many websites have c…
* [ElderByte-/docker-java-media](https://github.com/ElderByte-/docker-java-media)  - JRE 10 (Java 10) and media tools (ffmpeg).
* [FFmpeg/FFV1](https://github.com/FFmpeg/FFV1)  - The FFV1 lossless video codec specification. 
* [FFmpeg/FFmpeg](https://github.com/FFmpeg/FFmpeg)  - Mirror of git://source.ffmpeg.org/ffmpeg.git.
* [FallingSnow/h265ize](https://github.com/FallingSnow/h265ize)  - A node utility utilizing ffmpeg to encode videos with the hevc codec. - FallingSnow/h265ize
* [Generate MPEG-TS from file with ffmpeg](https://medium.com/@eyevinntechnology/generate-mpeg-ts-from-file-with-ffmpeg-7561181e6369?source=userActivityShare-94bccb50d11-1560983471&_branch_match_id=670020142756633081)  - In this post I will describe how an MPEG-TS multicast stream can be generated with ffmpeg by looping an MP4 file and a Docker container…
* [How to decode a video (memory file / byte string) and step through it frame by frame in python?](https://stackoverflow.com/questions/60558412/how-to-decode-a-video-memory-file-byte-string-and-step-through-it-frame-by-f)  - I am using python to do some basic image processing, and want to extend it to process a video frame by frame. I get the video as a blob from a server - .webm encoded - and have it in python as a b...
* [How to generate a fmp4 hls live stream with FFMPEG](https://nomadyun.wordpress.com/2018/04/12/how-to-generate-a-fmp4-hls-live-stream-with-ffmpeg/)  - ffmpeg -re -stream_loop -1 -i voweb.mp4 -hls_fmp4_init_filename init.mp4 -vf “settb=AVTB,setpts=’trunc(PTS/1K)*1K+st\(1,trunc(RTCTIME/1K))-1K*trunc(ld(1)/1K)’,\ drawtext=fontfile=…
* [Is it possible to get FFmpeg to use hardware acceleration for HEVC transcoding on macOS?](https://superuser.com/questions/1295957/ffmpeg-and-hardware-acceleration-of-hevc-transcoding-on-mac)  - I have a MacBook Pro with a Kaby Lake processor running macOS High Sierra (10.12). Is it possibe somehow to setup FFmpeg to utilize hardware encoding of HEVC with toolbox, instead of libx265?
* [Kagami/ffmpeg.js](https://github.com/Kagami/ffmpeg.js)  - Port of FFmpeg with Emscripten.
* [Loop file and generate multiple video bitrates muxed in MPEG-TS with ffmpeg](https://medium.com/@eyevinntechnology/loop-file-and-generate-multiple-video-bitrates-muxed-in-mpeg-ts-with-ffmpeg-85658d0b74bb?source=userActivityShare-94bccb50d11-1560983383&_branch_match_id=670019768959110835)  - In a previous post I described how an MPEG-TS multicast stream can be generated with ffmpeg by looping an MP4 file. In this post I will…
* [Mozilla-Open-Lab-Etwas/Video-Transcoder](https://github.com/Mozilla-Open-Lab-Etwas/Video-Transcoder)  - FFMPEG Wasm Video Transcoder. 
* [NVIDIA/nvidia-docker](https://github.com/NVIDIA/nvidia-docker)  - Build and run Docker containers leveraging NVIDIA GPUs - NVIDIA/nvidia-docker
* [Saurabh702/ffmpeg-scale-benchmark](https://github.com/Saurabh702/ffmpeg-scale-benchmark)  - 
* [TenPennyTV/worker-ffmpeg](https://github.com/TenPennyTV/worker-ffmpeg)  - Worker that is used to transcode video to supported formats and resolutions - TenPennyTV/worker-ffmpeg
* [This gist will generate an Intel QSV-enabled FFmpeg build using the open source Intel Media SDK. Testbed used: Ubuntu 18.04LTS. A fallback is also provided for the intel vaapi driver where needed.](https://gist.github.com/SeanMollet/0eed16e80630ab67532890a9d42132af)  - This gist will generate an Intel QSV-enabled FFmpeg build using the open source Intel Media SDK. Testbed used: Ubuntu 18.04LTS. A fallback is also provided for the intel vaapi driver where needed. ...
* [Understanding Rate Control Modes (x264, x265, vpx)](https://slhck.info/video/2017/03/01/rate-control.html)  - What is “rate control”? It’s what a video encoder does when it decides how many bits to spend for a given frame. The goal of (lossy) video encoding is to sav...
* [VCDP/FFmpeg-patch](https://github.com/VCDP/FFmpeg-patch)  - This repository contains a collection of FFmpeg* patches and samples to enable CNN model based video analytics capabilities (such as object detection, classification, recognition) in FFmpeg* framew...
* [WritingMinds/ffmpeg-android-java](https://github.com/WritingMinds/ffmpeg-android-java)  - Android java library for FFmpeg binary compiled using https://github.com/writingminds/ffmpeg-android - WritingMinds/ffmpeg-android-java
* [albanie/shot-detection-benchmarks: A comparison of ffmpeg, Shotdetect and PySceneDetect for shot transition detection](https://github.com/albanie/shot-detection-benchmarks)  - A comparison of ffmpeg, Shotdetect and PySceneDetect for shot transition detection - albanie/shot-detection-benchmarks
* [bcoudurier/FFmbc](https://github.com/bcoudurier/FFmbc)  - FFmpeg customized for broadcast and professional usage - bcoudurier/FFmbc
* [binoculars/aws-lambda-ffmpeg](https://github.com/binoculars/aws-lambda-ffmpeg)  - An S3-triggered Amazon Web Services Lambda function that runs your choice of FFmpeg 🎬 commands on a file  🎥 and uploads the outputs to a bucket. - binoculars/aws-lambda-ffmpeg
* [bramp/ffmpeg-cli-wrapper](https://github.com/bramp/ffmpeg-cli-wrapper)  - Java wrapper around the FFmpeg command line tool.
* [cash2one/VideoTranscoding-Backend](https://github.com/cash2one/VideoTranscoding-Backend)  - This application transcode a video that you send on all formats what you want and diferent resolutions. - cash2one/VideoTranscoding-Backend
* [compile and install latest ffmpeg source as pkg](https://gist.github.com/krzemienski/e51a0b7a6ba77e616f954e516783270c#file-compile-and-install-latest-ffmpeg-source-sh-L2)  - compile and install latest ffmpeg source as pkg. GitHub Gist: instantly share code, notes, and snippets.
* [cuda/ubuntu16.04/ffmpeg-gpu/Dockerfile · master · nvidia / container-images / samples](https://gitlab.com/nvidia/container-images/samples/blob/master/cuda/ubuntu16.04/ffmpeg-gpu/Dockerfile)  - Sample Dockerfiles for Docker Hub images
* [dschere/industrial-ffmpeg](https://github.com/dschere/industrial-ffmpeg)  - A high level transcoder using ffmpeg that in addition to transcoding provides real time stats, detection of bad video, integration with nginx for on demand video - dschere/industrial-ffmpeg
* [ffmprovisr](https://amiaopensource.github.io/ffmprovisr)  - 
* [fluent-ffmpeg/node-fluent-ffmpeg](https://github.com/fluent-ffmpeg/node-fluent-ffmpeg)  - A fluent API to FFMPEG (http://www.ffmpeg.org). 
* [git-developer/vaapi-video-converter](https://github.com/git-developer/vaapi-video-converter)  - A docker-based video converter that uses VAAPI-compatible hardware for transcoding - git-developer/vaapi-video-converter
* [gitfu/manifesto](https://github.com/gitfu/manifesto)  - Manifesto is an HLS tool for creating multiple variants, a master.m3u8 file, and converting 608 captions to segmented webvtt subtitles via ffmpeg. - gitfu/manifesto
* [imageio/imageio-ffmpeg](https://github.com/imageio/imageio-ffmpeg)  - FFMPEG wrapper for Python. 
* [intel/intel-vaapi-driver](https://github.com/intel/intel-vaapi-driver)  - VA-API user mode driver for Intel GEN Graphics family - intel/intel-vaapi-driver
* [intel/vaapi-fits](https://github.com/intel/vaapi-fits)  - 
* [jonghwanhyeon/python-ffmpeg](https://github.com/jonghwanhyeon/python-ffmpeg)  - A python interface for FFmpeg using asyncio. 
* [jrottenberg/ffmpeg](https://github.com/jrottenberg/ffmpeg)  - Docker build for FFmpeg on Ubuntu / Alpine / Centos 7 / Scratch - jrottenberg/ffmpeg
* [kewlbear/FFmpeg-iOS-build-script](https://github.com/kewlbear/FFmpeg-iOS-build-script)  - Shell scripts to build FFmpeg for iOS and tvOS. 
* [kkroening/ffmpeg-python](https://github.com/kkroening/ffmpeg-python)  - 
* [kokorin/Jaffree](https://github.com/kokorin/Jaffree)  - Java ffmpeg and ffprobe command-line wrapper.
* [linuxserver/docker-ffmpeg](https://github.com/linuxserver/docker-ffmpeg)  - 
* [markus-perl/ffmpeg-build-script](https://github.com/markus-perl/ffmpeg-build-script)  - The FFmpeg build script provides an easy way to build a static FFmpeg on OSX and Linux with non-free codecs included. - markus-perl/ffmpeg-build-script
* [microshow/RxFFmpeg](https://github.com/microshow/RxFFmpeg)  - 🔥RxFFmpeg 是基于 ( FFmpeg 4.0 + X264 + mp3lame + fdk-aac )
* [mitio/useful-ffmpeg-commands: A collection of FFmpeg commands taken from practice](https://github.com/mitio/useful-ffmpeg-commands)  - A collection of FFmpeg commands taken from practice - mitio/useful-ffmpeg-commands
* [mugiseyebrows/mugi-ffmpeg](https://github.com/mugiseyebrows/mugi-ffmpeg)  - Gui for ffmpeg to simplify transcoding and embeding audio / subtitles in mkv videos - mugiseyebrows/mugi-ffmpeg
* [nextbreakpoint/ffmpeg4java](https://github.com/nextbreakpoint/ffmpeg4java)  - FFmpeg4Java provides a JNI wrapper of FFmpeg library - nextbreakpoint/ffmpeg4java
* [okorach/audio-video-tools](https://github.com/okorach/audio-video-tools)  - Python based batch tools to transcode audio and video conveniently (leverages FFMpeg) - okorach/audio-video-tools
* [phaux/node-ffmpeg-stream](https://github.com/phaux/node-ffmpeg-stream)  - Node.js bindings to ffmpeg command, exposing stream based API - phaux/node-ffmpeg-stream
* [pyke369/sffmpeg](https://github.com/pyke369/sffmpeg)  - Full-featured static FFmpeg build helper. 
* [rdp/ffmpeg-windows-build-helpers](https://github.com/rdp/ffmpeg-windows-build-helpers)  - Helper script for cross compiling some media tools for windows, like customizable ffmpeg.exe (with or without non-free components, etc), and some other bonuses like mplayer, mp4box, mxf, etc. - rdp...
* [scivision/PyLivestream](https://github.com/scivision/PyLivestream)  - Pure Python FFmpeg-based live video / audio streaming to YouTube, Facebook, Periscope, Twitch, and more - scivision/PyLivestream
* [serverlesspub/ffmpeg-aws-lambda-layer](https://github.com/serverlesspub/ffmpeg-aws-lambda-layer)  - FFmpeg/FFprobe AWS Lambda layer. 
* [silencecorner/jre-ffmpeg-apline](https://github.com/silencecorner/jre-ffmpeg-apline)  - Dockerfile [jre8](https://github.com/fabric8io-images/java) and [ffmpeg](https://hub.docker.com/r/jrottenberg/ffmpeg)  - silencecorner/jre-ffmpeg-apline
* [slhck/ffmpeg-encoding-course](https://github.com/slhck/ffmpeg-encoding-course)  - An introduction to FFmpeg and its tools. 
* [slhck/rate-control-tests: Tests for different rate control modes in x264](https://github.com/slhck/rate-control-tests)  - Tests for different rate control modes in x264. Contribute to slhck/rate-control-tests development by creating an account on GitHub.
* [sunhailin-Leo/AutoConfigShellScript: Automatically compile and configure ffmpeg, Python 3.7.2(default), PyAV, OpenCV, Keras, Tensorflow(CPU Mode) and other relative environment.](https://github.com/sunhailin-Leo/AutoConfigShellScript)  - Automatically compile and configure ffmpeg, Python 3.7.2(default), PyAV, OpenCV, Keras, Tensorflow(CPU Mode) and other relative environment. - sunhailin-Leo/AutoConfigShellScript
* [transitive-bullshit/awesome-ffmpeg](https://github.com/transitive-bullshit/awesome-ffmpeg)  - 👻 A curated list of awesome FFmpeg resources.
* [unosquare/ffmediaelement](https://github.com/unosquare/ffmediaelement)  - FFME: The Advanced WPF MediaElement (based on FFmpeg) - unosquare/ffmediaelement
* [videomorph-dev/videomorph](https://github.com/videomorph-dev/videomorph)  - A user-friendly Video Converter based on FFMPEG and writen in Python/PyQt5. - videomorph-dev/videomorph
* [x264 FFmpeg Options Guide - Linux Encoding](https://sites.google.com/site/linuxencoding/x264-ffmpeg-mapping)  - 

## Audio
*Audio libraries, tools, and examples.*

* [Adjust and Normalize Your Music Files with FFMPEG - Make Tech Easier](https://www.maketecheasier.com/normalize-music-files-with-ffmpeg/)  - If your music files are too loud, too soft, or have obnoxious peaks and irregular volume, you can use FFmpeg to normalize your music files. Here's how.
* [Audio Loudness  |  Conversational Actions  |  Google Developers](https://developers.google.com/assistant/tools/audio-loudness)  - 
* [Audio normalization with ffmpeg using loudnorm (ebur128) filter](https://bytesandbones.wordpress.com/2017/03/16/audio-nomalization-with-ffmpeg-using-loudnorm-ebur128-filter/)  - 
* [EBU Evaluations of Multichannel Audio Codecs](https://tech.ebu.ch/docs/tech/tech3324.pdf)  - 
* [EBU R128 Introduction - Florian Camerer](https://www.youtube.com/watch?v=iuEtQqC-Sqo)  - Florian Camerer gives an introduction to the European Broadcasting Union's R128 Broadcast Standard and speaks in general about perceived loudness, peak norma...
* [How to Set Audio Levels for Video](https://www.premiumbeat.com/blog/how-to-set-audio-levels-for-video/)  - Bad sound can easily ruin good footage. Use these tips when it comes time to set audio levels for video and film projects.
* [Loudness Explained Page | Music Tribe - TC Electronic](https://www.tcelectronic.com/brand/tcelectronic/loudness-explained#googtrans(en|en))  - tcelectronic, 
* [Quick Tutorial: How to Increase Volume in Audacity [2019 Update]](https://www.iskysoft.com/video-editing/how-to-increase-volume-in-audacity.html)  - How to increase volume in Audacity? This article will guide you to change volume in Audacity and its alternative tool. You can pick up one of them to edit volume in Audacity as you like.
* [ReplayGain - Audacity Forum](https://forum.audacityteam.org/viewtopic.php?t=63067)  - 
* [Techniques for Establishing and Maintaining Audio Loudness for Digital Television](https://www.atsc.org/wp-content/uploads/2015/03/Techniques-for-establishing-and-maintaining-audio-loudness.pdf)  - 
* [bbc/audio-offset-finder: Find the offset of an audio file within another audio file](https://github.com/bbc/audio-offset-finder)  - Find the offset of an audio file within another audio file - bbc/audio-offset-finder
* [hybrik/hybrik-samples](https://github.com/hybrik/hybrik-samples/blob/master/Feature%20Examples/Filters/ebu_r128_audio_normalization.json)  - Hybrik Samples.
* [normalizing Audio](https://www.learndigitalaudio.com/normalize-audio)  - 
* [openai/jukebox](https://github.com/openai/jukebox)  - Code for the paper "Jukebox: A Generative Model for Music" - openai/jukebox
* [quodlibet/mutagen](https://github.com/quodlibet/mutagen)  - Python module for handling audio metadata. 
* [slhck/ffmpeg-normalize](https://github.com/slhck/ffmpeg-normalize#examples)  - Audio Normalization for Python/ffmpeg.
* [superpoweredSDK/Low-Latency-Android-iOS-Linux-Windows-tvOS-macOS-Interactive-Audio-Platform](https://github.com/superpoweredSDK/Low-Latency-Android-iOS-Linux-Windows-tvOS-macOS-Interactive-Audio-Platform)  - 🇸Superpowered Audio, Networking and Cryptographics SDKs. High performance and cross platform on Android, iOS, macOS, tvOS, Linux, Windows and modern web browsers. - superpoweredSDK/Low-Latency-Andr...
* [webmproject/opus-dash: Specification for Encapsulating Opus Audio in ISO-BMFF Container](https://github.com/webmproject/opus-dash)  - Specification for Encapsulating Opus Audio in ISO-BMFF Container - webmproject/opus-dash

## Subtitles and Captions
*Subtitling & Closed Caption libraries, tools, and examples.*

* [BingLingGroup/autosub](https://github.com/BingLingGroup/autosub)  - Command-line utility to transcribe/translate from video/audio/subtitles to subtitles  - BingLingGroup/autosub
* [CCExtractor/ccextractor: CCExtractor - Official version maintained by the core team](https://github.com/CCExtractor/ccextractor)  - CCExtractor - Official version maintained by the core team - CCExtractor/ccextractor
* [Can ffmpeg extract closed caption data](https://stackoverflow.com/questions/3169910/can-ffmpeg-extract-closed-caption-data)  - I am currently using ffmpeg to convert videos in various formats to flv files. One request has also come up and that is to get closed caption info out o the file as well. Does anyone have any exper...
* [Closed Captioning and Subtitling Products - MacCaption and CaptionMaker Overview - Telestream](https://www.telestream.net/captioning/overview.htm?utm_campaign=partners&utm_source=itunespartner.apple.com&utm_medium=text_link)  - Telestream Closed Captioning: MacCaption and CaptionMaker allow you to easily author, edit, create subtitles, and encode and repurpose video captions for television, web and mobile delivery
* [Comcast/caption-inspector](https://github.com/Comcast/caption-inspector)  - Caption Inspector is a reference decoder for Closed Captions (CEA-608 and CEA-708). - Comcast/caption-inspector
* [Comcast/cea-extractor](https://github.com/Comcast/cea-extractor)  - Parsing and display logic for CEA-608 caption data in fragmented MP4 files. - Comcast/cea-extractor
* [DVB captions in media convert](https://docs.aws.amazon.com/mediaconvert/latest/ug/dvb-sub-output-captions.html)  - ** If your output captions are DVB-Sub, set them up in your outputs according to the following information.
* [Dash-Industry-Forum/cea608.js](https://github.com/Dash-Industry-Forum/cea608.js)  - A JavaScript project designed to extract CEA-608 captions. - Dash-Industry-Forum/cea608.js
* [EBU-TT Live Interoperability Toolkit](http://ebu.github.io/ebu-tt-live-toolkit/)  - 
* [Eyevinn/srt-metadata-extractor](https://github.com/Eyevinn/srt-metadata-extractor)  - Contribute to Eyevinn/srt-metadata-extractor development by creating an account on GitHub.
* [IMSC 1.0.1 Text test content](https://github.com/w3c/IMSC-1.0.1_Text_TestContent/)  - 
* [IMSC 1.1 Image test content](https://github.com/w3c/IMSC-1.1_Image_TestContent/)  - 
* [IMSC 1.1 Text test content](https://github.com/w3c/IMSC-1.1_Text_TestContent/)  - 
* [IMSC Specification](https://www.w3.org/TR/ttml-imsc1.1/)  - 
* [IMSC renderer](https://sandflow.com/imsc1proc/index.html)  - 
* [IMSC validator](https://apps.sandflow.com/imscV/)  - 
* [IRT/BaseX IMSC validator](https://subcheck.io/#/)  - 
* [The ultimate guide to CCs](https://www.3playmedia.com/resources/popular-topics/closed-captioning/)  - 
* [Web Video Text Tracks Format (WebVTT)](https://developer.mozilla.org/en-US/docs/Web/API/WebVTT_API)  - Web Video Text Tracks Format (WebVTT) is a format for displaying timed text tracks (such as subtitles or captions) using the track element.
* [abhirooptalasila/AutoSub](https://github.com/abhirooptalasila/AutoSub)  - AutoSub is a CLI application to generate subtitle file (.srt) for any video file using Mozilla DeepSpeech - abhirooptalasila/AutoSub
* [abinashmeher999/voice-data-extract](https://github.com/abinashmeher999/voice-data-extract)  - A command line interface to combine text information from subtitles with voice data in the video. Provides a convenient way to generate training data for speech-recognition purposes. - abinashmeher...
* [active-video/subtitles](https://github.com/active-video/subtitles)  - AV Platform MPEG DASH subtitles.
* [apm1467/videocr](https://github.com/apm1467/videocr)  - Extract hardcoded subtitles from videos using machine learning - apm1467/videocr
* [awslabs/serverless-subtitles](https://github.com/awslabs/serverless-subtitles)  - Serverless Subtitles can handle a video input, extract the sound, transcript it and generate different subtitle files for your video. - awslabs/serverless-subtitles
* [cessen/subs_extract](https://github.com/cessen/subs_extract)  - Extracts per-sentence subtitles + audio from a subtitle file + video file. - cessen/subs_extract
* [djstava/manifesto](https://github.com/djstava/manifesto)  - HLS multibitrate encoding with WebVTT subtitles and master.m3u8 generator in one easy step.
* [federicocalendino/pysub-parser](https://github.com/federicocalendino/pysub-parser)  - Utility to extract the text and timestamps of a subtitle file (.srt, .ssa, .sub, .txt). - federicocalendino/pysub-parser
* [glut23/webvtt-py](https://github.com/glut23/webvtt-py)  - Read, write and segment WebVTT caption files in Python.
* [jnorton001/pycaption-cli](https://github.com/jnorton001/pycaption-cli)  - A command line interface for the pycaption module. - jnorton001/pycaption-cli
* [opencoconut/webvtt-ruby](https://github.com/opencoconut/webvtt-ruby)  - WebVTT Ruby parser and segmenter.
* [osk/node-webvtt](https://github.com/osk/node-webvtt)  - Parse WebVTT files, segments and generates HLS playlists for them.
* [pbs/pycaption](https://github.com/pbs/pycaption)  - Python module to read/write popular video caption formats - pbs/pycaption
* [sandflow/imscJS](https://github.com/sandflow/imscJS/)  - 
* [shawnsky/extract-subtitles](https://github.com/shawnsky/extract-subtitles)  - Extract Subtitles From Video
* [shinobizero/audio_transcriber](https://github.com/shinobizero/audio_transcriber)  - Transcodes audio & video files to text, supports MP3, M4A, WAV, MP4, MKV, AVI, MPG & MPEG. No Online API's. Python 3 - shinobizero/audio_transcriber
* [smacke/subsync](https://github.com/smacke/subsync)  - Automagically synchronize subtitles with video.
* [statsbiblioteket/tv-subtitle-extraction](https://github.com/statsbiblioteket/tv-subtitle-extraction)  - System for extraction of subtitles from TV broadcasts. - statsbiblioteket/tv-subtitle-extraction
* [szatmary/libcaption](https://github.com/szatmary/libcaption)  - Free open-source CEA608 / CEA708 closed-caption encoder/decoder - szatmary/libcaption
* [wargarblgarbl/libgosubs](https://github.com/wargarblgarbl/libgosubs)  - 
* [xinnjie/extract-subtitle](https://github.com/xinnjie/extract-subtitle)  - extract subtitles from video.

## Ads
*Ads in streaming video related libraries, tools, examples, and resources.*

* [Eyevinn/adxchange-engine](https://github.com/Eyevinn/adxchange-engine)  - Eyevinn Adxchange Engine is a microservice placed between the server-side ad-insertion component and the adserver or SSP - Eyevinn/adxchange-engine
* [Eyevinn/vast-info](https://github.com/Eyevinn/vast-info)  - Parse a VAST or VMAP to show valuable information in a readable format - Eyevinn/vast-info
* [Eyevinn/vmapproxy](https://github.com/Eyevinn/vmapproxy)  - A simple VMAP / VAST proxy. 
* [OpenVisualCloud/Ad-Insertion-Sample](https://github.com/OpenVisualCloud/Ad-Insertion-Sample)  - The ad-insertion reference pipeline shows how to integrate various media building blocks, with analytics powered by the OpenVINO™ Toolkit, for intelligent server-side ad insertion. - OpenVisualClou...
* [SCTE-104/35 and Beyond: A Look at Ad Insertion in an OTT World](https://www.tvtechnology.com/opinions/scte10435-and-beyond-a-look-at-ad-insertion-in-an-ott-world)  - Ad Insertion is a very important part of many video delivery systems because of the monetization aspect—it generates revenue!
* [Understanding Real-time Bidding for AVOD Services](https://medium.com/@eyevinntechnology/understanding-real-time-bidding-for-avod-services-861ebfa8bd13)  - We have in previous blog articles described the principles behind server-side ad-insertion and described some of the challenges with it as…
* [Understanding Server-Side Dynamic Ad Insertion](https://medium.com/@eyevinntechnology/understanding-server-side-dynamic-ad-insertion-d7ed90e34aa2)  - In this post we’re explaining the principles behind Server-Side Dynamic Ad Insertion technology. If you are already familiar with video…
* [erikkaashoek/Comskip](https://github.com/erikkaashoek/Comskip)  - A free commercial detector. 

## Vendors
*Video indurstry's various vendors products and documentations.*

* [switch media adease](https://www.switch.tv/mediahq/adease/)  - 
* [switch media live2vod](https://www.switch.tv/mediahq/live2vod/)  - 
* [switch media mediahq](https://www.switch.tv/mediahq/)  - 
* [switch media universal player](https://www.switch.tv/mediahq/universal-player/)  - 

### Dolby
*Dolby specs, libraries, examples, and tools.*
[back to top](#readme) 

* [Dolby Professional Loudness Suite](https://www.dolby.com/us/en/technologies/dolby-professional-loudness-solutions.pdf)  - 
* [Dolby Vision for Content Creators | Dolby Laboratories](https://www.dolby.com/us/en/technologies/dolby-vision/dolby-vision-for-creative-professionals.html)  - The Dolby Vision integrated workflow gives you the tools needed to efficiently create wide color gamut and high dynamic range content and ensures that the look you create in the color suite stays true when experienced across across a multitude of devices. With Dolby Vision high dynamic range imaging, you get bolder highlights and incredible contrast. That means greater sharpness, depth, and more detailed shadows to expand your storytelling possibilities like never before.
* [DolbyLaboratories/AM-Viewer: Audio Metadata Viewer](https://github.com/DolbyLaboratories/AM-Viewer)  - Audio Metadata Viewer. Contribute to DolbyLaboratories/AM-Viewer development by creating an account on GitHub.
* [DolbyLaboratories/dbmd-atmos-parser: Dolby Atmos DBMD Wave Chunk Parser](https://github.com/DolbyLaboratories/dbmd-atmos-parser)  - Dolby Atmos DBMD Wave Chunk Parser. Contribute to DolbyLaboratories/dbmd-atmos-parser development by creating an account on GitHub.
* [DolbyLaboratories/dlb_mp4base: The Dolby MP4 streaming muxer (dlb_mp4base) is a software implementation of a muxer of fragmented or unfragmented ISO base media file format (mp4). It supports muxing of Dolby Digital (AC-3), Dolby Digital Plus (E-AC-3), and](https://github.com/DolbyLaboratories/dlb_mp4base)  - The Dolby MP4 streaming muxer (dlb_mp4base) is a software implementation of a muxer of fragmented or unfragmented ISO base media file format (mp4). It supports muxing of Dolby Digital (AC-3), Dolby...
* [DolbyLaboratories/dolby_vision_professional_decoder_plugin](https://github.com/DolbyLaboratories/dolby_vision_professional_decoder_plugin)  - 
* [Hybrik API Reference](https://docs.hybrik.com/api/v1/HybrikAPI.html?#getting-started)  - 
* [ShaoWeiguo/dlb_mp4demux: The Dolby MP4 streaming demuxer (dlb_mp4demux) is a software implementation of a demuxer of fragmented or unfragmented ISO base media file format (mp4). It supports demuxing of Dolby Digital (AC-3), Dolby Digital Plus (E-AC-3), an](https://github.com/ShaoWeiguo/dlb_mp4demux)  - The Dolby MP4 streaming demuxer (dlb_mp4demux) is a software implementation of a demuxer of fragmented or unfragmented ISO base media file format (mp4). It supports demuxing of Dolby Digital (AC-3)...
* [dolby-encoding-engine/plugins at master · DolbyLaboratories/dolby-encoding-engine](https://github.com/DolbyLaboratories/dolby-encoding-engine/tree/master/plugins)  - Contribute to DolbyLaboratories/dolby-encoding-engine development by creating an account on GitHub.
* [dolby-vision-streams-within-the-http-live-streaming-format](https://www.dolby.com/us/en/technologies/dolby-vision/dolby-vision-streams-within-the-http-live-streaming-format-v2.0.pdf)  - 
* [hybrik/hybrik-samples](https://github.com/hybrik/hybrik-samples)  - Hybrik Samples.

## QoE
*QoE & Analytics tools, libraries, and resources.*

* [Best Practices for End-to-End Workflow Monitoring | Streaming Video Alliance](https://www.streamingvideoalliance.org/project/best-practices-for-end-to-end-workflow-monitoring/)  - 
* [Collection of VMAF Resources](https://streaminglearningcenter.com/blogs/collection-of-vmaf-resources.html)  - A colleague asked for some resources relating to VMAF. Rather than answer in an email I thought I would create a post around it. Some of these are from Netflix, most from me (Jan Ozer). I’ve broken the items into three groups; Computing VMAF, Using VMAF, and About VMAF. I hope you find this collection useful.…
* [JNoDuq/videobench](https://github.com/JNoDuq/videobench)  - VMAF PSNR Bitrate Analyzer.
* [MarcAntoine-Arnaud/wisual](https://github.com/MarcAntoine-Arnaud/wisual)  - Web for Visual Quality Assessment. 
* [Netflix/vmaf](https://github.com/Netflix/vmaf/)  - Perceptual video quality assessment based on multi-method fusion. - Netflix/vmaf
* [QCTools Documentation](http://bavc.github.io/qctools/)  - QCTools (Quality Control Tools for Video Preservation) is a free and open source software tool that helps users analyze and understand their digitized video files through use of audiovisual analytics and filtering. QCTools is funded by the National Endowment for the Humanities and the Knight Foundation, and is developed by the Bay Area Video Coalition.
* [Quality of Experience in Streaming](https://medium.com/@eyevinntechnology/quality-of-experience-in-streaming-5c25355a4111?source=userActivityShare-94bccb50d11-1559724940&_branch_match_id=664741478927428385)  - In Eyevinn Technology’s ambition to broader our sharing of knowledge we now expand this with addressing quality. In today’s landscape of…
* [Rolinh/VQMT](https://github.com/Rolinh/VQMT)  - VQMT: Video Quality Measurement Tool. Fast implementations of the following objective image quality metrics: PSNR, SSIM, MS-SSIM, VIFp, PSNR-HVS and PSNR-HVS-M. - Rolinh/VQMT
* [Telecommunication-Telemedia-Assessment/AVRate](https://github.com/Telecommunication-Telemedia-Assessment/AVRate)  - An open source modular Audio/Visual subjective evaluation test interface - Telecommunication-Telemedia-Assessment/AVRate
* [The Challenge to Maintain and Translate Creative Visual Ideas to Everyone’s Viewing Devices](https://medium.com/@eyevinntechnology/the-challenge-to-maintain-and-translate-creative-visual-ideas-to-everyones-viewing-devices-a88e1a841439)  - Many articles have already been posted drawing conclusions on what went wrong with the visual quality of a very popular TV show that was…
* [Toward A Practical Perceptual Video Quality Metric](https://medium.com/netflix-techblog/toward-a-practical-perceptual-video-quality-metric-653f208b9652)  - measuring video quality accurately at scale
* [VMAF: The Journey Continues](https://medium.com/netflix-techblog/vmaf-the-journey-continues-44b51ee9ed12)  - by Zhi Li, Christos Bampis, Julie Novak, Anne Aaron, Kyle Swanson, Anush Moorthy and Jan De Cock
* [VQEG Tools and Subjective Labs Setup](https://vqeg.github.io/software-tools/)  - Providing the video quality research community with a wide variety of software tools and guidance in order to facilitate research.
* [VQEG/software-tools](https://github.com/VQEG/software-tools)  - VQEG's Software and Tools Website. 
* [Video Bench — How measure your video quality easily](https://medium.com/@jnoduq/video-bench-how-measure-your-video-quality-easily-85a0feb8f6e2)  - Introduction
* [Video Quality Assessment](https://medium.com/@eyevinntechnology/video-quality-assessment-34abd35f96c0?source=userActivityShare-94bccb50d11-1560983815&_branch_match_id=670021582869771680)  - In Eyevinn’s initiative to share our knowledge around quality we continue with addressing video quality assessment; from both a subjective…
* [Video Quality Experts Group (VQEG)](https://www.its.bldrdoc.gov/vqeg/vqeg-home.aspx)  - 
* [Xiph.org :: Are We Compressed Yet?](https://arewecompressedyet.com/)  - Webapp to run and view QoE analysis with comparison features across many codecs and quality metrics made by Xiph org. Site code: https://github.com/xiph/awcy
* [bavc/qctools](https://github.com/bavc/qctools)  - 
* [crunchyroll/objective_perceptual_analysis](https://github.com/crunchyroll/objective_perceptual_analysis)  - 
* [cta-wave/R4WG20-QoE-Metrics](https://github.com/cta-wave/R4WG20-QoE-Metrics)  - Issue tracking repository for the R4-Wg20 QoE Initiative - cta-wave/R4WG20-QoE-Metrics
* [gdavila/easyVmaf](https://github.com/gdavila/easyVmaf)  - Python script to easily compute VMAF using FFmpeg. It allows to deinterlace, scale and sync Ref and Distorted video automatically - gdavila/easyVmaf

## Tools
*Streaming video tools and resources to make life easier.*

* [A Docker container with the video streaming tools you need](https://medium.com/@eyevinntechnology/a-docker-container-with-the-video-streaming-tools-you-need-b8319e98f36a)  - As a video streaming technician there are a number of tools that you find yourself using on a daily basis. Wouldn’t it be handy if all…
* [AKSHAYUBHAT/DeepVideoAnalytics](https://github.com/AKSHAYUBHAT/DeepVideoAnalytics)  - A distributed visual search and visual data analytics platform. - AKSHAYUBHAT/DeepVideoAnalytics
* [Comcast/eel](https://github.com/Comcast/eel)  - A simple proxy service to forward JSON events and transform or filter them along the way. - Comcast/eel
* [Comcast/gots](https://github.com/Comcast/gots)  - MPEG Transport Stream handling in Go.
* [Comcast/mamba](https://github.com/Comcast/mamba)  - Mamba is a Swift iOS, tvOS and macOS framework to parse, validate and write HTTP Live Streaming (HLS) data. - Comcast/mamba
* [Comcast/scte35-js](https://github.com/Comcast/scte35-js)  - A SCTE 35 Parser for JavaScript.
* [DSRCorporation/imf-conversion](https://github.com/DSRCorporation/imf-conversion)  - NF IMF media conversion utility allows to handle flat file creation from a specified CPL within the IMF package - DSRCorporation/imf-conversion
* [Eyevinn/channel-engine](https://github.com/Eyevinn/channel-engine)  - OTT TV Channel Engine.
* [Eyevinn/docker-jit-capture](https://github.com/Eyevinn/docker-jit-capture)  - A Docker container for an open source Just-In-Time Capture Origin - Eyevinn/docker-jit-capture
* [Eyevinn/docker-serve](https://github.com/Eyevinn/docker-serve)  - A simple Python based HTTP server that sets CORS allow headers. Useful for streaming from files on local computer - Eyevinn/docker-serve
* [Eyevinn/fmp4-js](https://github.com/Eyevinn/fmp4-js)  - A Javascript library to parse ISO Base Media File Format (MPEG-4 Part 12) - Eyevinn/fmp4-js
* [Eyevinn/pseudo-live-playout](https://github.com/Eyevinn/pseudo-live-playout)  - Contribute to Eyevinn/pseudo-live-playout development by creating an account on GitHub.
* [Eyevinn/streaming-analyzer](https://github.com/Eyevinn/streaming-analyzer)  - Analyze and visualize HTTP ABR streams.
* [Eyevinn/toolbox](https://github.com/Eyevinn/toolbox)  - A set of Docker containers with Streaming tools.
* [Eyevinn/vod-to-live.js](https://github.com/Eyevinn/vod-to-live.js)  - NPM library for HLS VOD to Live.
* [IENT/YUView](https://github.com/IENT/YUView)  - YUView is a QT based, cross-platform YUV player with an advanced analytic toolset.
* [Inca — Message Tracing and Loss Detection For Streaming Data @Netflix](https://link.medium.com/Lu3GnIPeg0)  - At Netflix, our real-time data infrastructure have embraced the multi-cluster Kafka architecture and Flink powered stream processing…
* [Kthulu120/liquid_dl](https://github.com/Kthulu120/liquid_dl)  - Liquid-dl is a simple tool for utlities such as FFMPEG, youtube-dl, and scdl. It provides a simple framework with simple point and click options allowing users to just click on what they need and u...
* [Marcos-A/STRCleaner](https://github.com/Marcos-A/STRCleaner)  - Script that extracts all the text from a subtitles file ignoring time indications, HTML tags and other alien info. - Marcos-A/STRCleaner
* [MediaArea/MediaInfo](https://github.com/MediaArea/MediaInfo)  - Convenient unified display of the most relevant technical and tag data for video and audio files. - MediaArea/MediaInfo
* [Open Broadcaster Software | OBS](https://obsproject.com/)  - OBS (Open Broadcaster Software) is free and open source software for video recording and live streaming. Stream to Twitch, YouTube and many other providers or record your own videos with high quality H264 / AAC encoding.
* [Shaka Packager – opensource.google](https://opensource.google/projects/shaka-packager)  - Learn about all our projects.
* [Stream Analyzer - ts analyzer, stream validation, ETSI TR 101 290 | Elecard: Video Compression Guru ](https://www.elecard.com/products/video-analysis/stream-analyzer)  - Professional Video Analysis Tool For Syntax Analysis Of Encoded Media Streams. Operates With MPEG-2 PS/TS, VES and MP4 Files. Automation, batch execution via Command Line Interface. Check your multiplexer
* [The Top 656 Video Open Source Projects](https://awesomeopensource.com/projects/video)  - Browse The Most Popular 656 Video Open Source Projects
* [ZaifSenpai/Batch-Py-Remux](https://github.com/ZaifSenpai/Batch-Py-Remux)  - Convert mkv video to hevc (h.265).
* [antiboredom/videogrep](https://github.com/antiboredom/videogrep)  - automatic video supercuts with python. 
* [awslabs/aws-stale-playlist-detector](https://github.com/awslabs/aws-stale-playlist-detector)  - The Stale Playlist Detector (SPD) is a tool to monitor live HLS origin endpoints for changing playlists. The Stale Playlist Detector (SPD) will use data in the top-level playlist, the child playlis...
* [bcpierce00/unison](https://github.com/bcpierce00/unison)  - Unison file synchronizer.
* [brendanlong/mpeg-ts-inspector: A command-line tool for inspecting MPEG-TS files](https://github.com/brendanlong/mpeg-ts-inspector)  - A command-line tool for inspecting MPEG-TS files. Contribute to brendanlong/mpeg-ts-inspector development by creating an account on GitHub.
* [coopernurse/nginx-s3-proxy](https://github.com/coopernurse/nginx-s3-proxy)  - nginx compiled with aws-auth support, suitable for S3 reverse proxy usage - coopernurse/nginx-s3-proxy
* [ebu/content-manager](https://github.com/ebu/content-manager)  - The Content Manager is a visual production tool which is able to generate on the fly visualisation for DAB slideshow and RadioVIS. .NET framework based, it is developed in C# and is distributed und...
* [egg-bread/hls-to-mp4](https://github.com/egg-bread/hls-to-mp4)  - Download HLS videos as MP4 (WebVTT for caption download optional) - egg-bread/hls-to-mp4
* [essential61/mp4analyser](https://github.com/essential61/mp4analyser)  - mp4 file analyser written in Python. 
* [estliberitas/node-thumbnails-webvtt](https://github.com/estliberitas/node-thumbnails-webvtt)  - Video thumbnail generator generating WebVTT spec file - estliberitas/node-thumbnails-webvtt
* [excalibur-kvrv/m3u8-dl](https://github.com/excalibur-kvrv/m3u8-dl)  - A CLI m3u8-downloader program to parse .m3u8 playlist file and download mpeg2-ts video files, concat them and convert it to mp4 using FFMPEG - excalibur-kvrv/m3u8-dl
* [flavioribeiro/video-thumbnail-generator](https://github.com/flavioribeiro/video-thumbnail-generator)  - :camera: Generate thumbnail sprites from videos. 
* [gnolizuh/BLSS](https://github.com/gnolizuh/BLSS)  - NGINX-based Live Media Streaming Server.
* [gpac/gpac](https://github.com/gpac/gpac)  - GPAC main code repository.
* [gpac/mp4box.js](https://github.com/gpac/mp4box.js)  - JavaScript version of GPAC's MP4Box tool.
* [huzhenjie/m3u8_downloader](https://github.com/huzhenjie/m3u8_downloader)  - 基于Python的m3u8下载器. 
* [ilstam/FF-Multi-Converter: GUI File Format Converter](https://github.com/ilstam/FF-Multi-Converter)  - GUI File Format Converter. Contribute to ilstam/FF-Multi-Converter development by creating an account on GitHub.
* [jamesfining/scte](https://github.com/jamesfining/scte)  - Python library to work with SCTE standards. 
* [jkarthic-akamai/ABR-Broadcaster](https://github.com/jkarthic-akamai/ABR-Broadcaster)  - A real time encoder for Adaptive Bitrate Broadcast - jkarthic-akamai/ABR-Broadcaster
* [jordicenzano/go-ts-segmenter](https://github.com/jordicenzano/go-ts-segmenter)  - Live TS segmenter and HLS manifest creation in Go. 
* [justdan96/tsMuxer](https://github.com/justdan96/tsMuxer)  - tsMuxer is a transport stream muxer for remuxing/muxing elementary streams, EVO/VOB/MPG, MKV/MKA, MP4/MOV, TS, M2TS to TS to M2TS. Supported video codecs H.264/AVC, H.265/HEVC, VC-1, MPEG2. Support...
* [liwf616/awesome-live-stream](https://github.com/liwf616/awesome-live-stream)  - Webrtc && Nginx && DASH && Quic 学习资料收集，持续更新中.
* [mar10/wsgidav](https://github.com/mar10/wsgidav)  - A generic and extendable WebDAV server based on WSGI - mar10/wsgidav
* [mifi/lossless-cut](https://github.com/mifi/lossless-cut)  - 
* [minio/minio](https://github.com/minio/minio)  - MinIO is a high performance object storage server compatible with Amazon S3 APIs - minio/minio
* [mrpdaemon/mmf](https://github.com/mrpdaemon/mmf)  - Video transcoding ffmpeg frontend in Python. 
* [obsproject/obs-studio](https://github.com/obsproject/obs-studio)  - OBS Studio - Free and open source software for live streaming and screen recording - obsproject/obs-studio
* [realeyes-media/alpine-bento-ffmpeg](https://github.com/realeyes-media/alpine-bento-ffmpeg)  - Alpine Linux with FFMPEG, Bento, and PM2.
* [realeyes-media/alpine-node-video-multitool](https://github.com/realeyes-media/alpine-node-video-multitool)  - Contribute to realeyes-media/alpine-node-video-multitool development by creating an account on GitHub.
* [sannies/isoviewer: GUI application to have closer look ISO 14496-12 and other MP4 files.](https://github.com/sannies/isoviewer)  - GUI application to have closer look ISO 14496-12 and other MP4 files. - sannies/isoviewer
* [sannies/mp4parser: A Java API to read, write and create MP4 files](https://github.com/sannies/mp4parser)  - A Java API to read, write and create MP4 files. Contribute to sannies/mp4parser development by creating an account on GitHub.
* [sbraz/pymediainfo: A Python wrapper around the MediaInfo library](https://github.com/sbraz/pymediainfo)  - A Python wrapper around the MediaInfo library. Contribute to sbraz/pymediainfo development by creating an account on GitHub.
* [schedules/dl](https://github.com/schedules/dl)  - Node.js DASH and HLS downloader. 
* [slhck/ffmpeg-bitrate-stats](https://github.com/slhck/ffmpeg-bitrate-stats)  - Calculate bitrate statistics using FFmpeg
* [slhck/ffmpeg-debug-qp](https://github.com/slhck/ffmpeg-debug-qp)  - FFmpeg Debug Script for QP Values
* [slhck/ffmpeg-quality-metrics](https://github.com/slhck/ffmpeg-quality-metrics)  - Calculate quality metrics with FFmpeg (SSIM, PSNR, VMAF)
* [slhck/scenecut-extractor](https://github.com/slhck/scenecut-extractor)  - Extract scenecuts from video files using ffmpeg
* [vapoursynth/vapoursynth](https://github.com/vapoursynth/vapoursynth)  - A video processing framework with simplicity in mind - vapoursynth/vapoursynth
* [video-dev/vtt.js](https://github.com/video-dev/vtt.js)  - A JavaScript implementation of the WebVTT specification - video-dev/vtt.js
* [watson-developer-cloud/text-to-speech-nodejs](https://github.com/watson-developer-cloud/text-to-speech-nodejs)  - :speaker: Sample Node.js Application for the IBM Watson Text to Speech Service - watson-developer-cloud/text-to-speech-nodejs

## DRM
*DRM tools, documentations, and resources.*

* [Advanced Encryption Techniques: ContentProtection Tags for MPDs and PSSH Boxes for DASH.](https://go.buydrm.com/thedrmblog/advanced_encryption_techniques)  - In this installment of TheDRMBlog we take an in-depth look at Advanced Encryption Techniques.
* [Axinom/cpix-validator: Web app for validating CPIX documents](https://github.com/Axinom/cpix-validator)  - Web app for validating CPIX documents. Contribute to Axinom/cpix-validator development by creating an account on GitHub.
* [Binary to base64: Convert between bytes and base64 — Cryptii](https://cryptii.com/pipes/binary-to-base64)  - Base64 encoding schemes are used when binary data needs to be stored or transferred as textual data. Therefore 64 characters are chosen that are both members of a subset common to most encodings (ASCII), and also printable.
* [BuyDRM_KeyOS_PlatformOverview_FUUGO_062118](https://go.buydrm.com/hubfs/BuyDRM_KeyOS_Content_Protection_in_DASH_DASHIF_Workshop_Comcast_August2018-1.pdf)  - 
* [Can I use... Support tables for HTML5, CSS3, etc](https://caniuse.com/#search=drm)  - 
* [Content Protection for HLS with AES-128 Encryption](https://www.theoplayer.com/blog/content-protection-for-hls-with-aes-128-encryption)  - We will outline the most popular method for content protection with the HTTP Live Streaming (HLS) protocol: AES-128 content encryption.
* [CrackerCat/video_decrypter](https://github.com/CrackerCat/video_decrypter)  - Decrypt video from a streaming site with MPEG-DASH Widevine DRM encryption. - CrackerCat/video_decrypter
* [Creating a secure video-on-demand (VOD) platform using AWS](https://aws.amazon.com/blogs/media/creating-a-secure-video-on-demand-vod-platform-using-aws/)  - Authored by Chirag Oswal, Solution Architect, AWS, and Vikas Tiwari, Solution Architect Manager, AWS Video has become the primary means of Information sharing and learning. Customers are investing in innovative solutions to tap into the e-learning and video space. Video content is their IP and needs to be protected and securely delivered. Online video is a […]
* [Deploying KeyOS with AWS Elemental Media Services](https://go.buydrm.com/thedrmblog/deploying-keyos-with-aws-elemental-media-services)  - In this post we provide an in-depth first party overview of the complex integration between the KeyOS Platform and the Elemental Media Services via the SPEKE API.
* [DeployingKeyOSMulti-DRM_withTHEOPLayer_Webinar_Draft1](https://www.buydrm.com/sites/default/files/pdf/webinar/050217_DeployingKeyOSMulti-DRM_withTHEOPLayer_Webinar.pdf)  - 
* [Digital Rights Management (DRM) – Everything you need to know](https://bitmovin.com/digital-rights-management-everything-to-know/)  - 
* [Digital Rights Management (multi - drm) – aameer.github.io](https://aameer.github.io/articles/digital-rights-management-multi-drm)  - My Site
* [Encryption & DRM with Multiple Keys — Unified Streaming](https://docs.unified-streaming.com/documentation/package/multiple-keys.html)  - DRM with multiple keys for Unified Packager
* [Fyrd/caniuse](https://github.com/Fyrd/caniuse)  - Raw browser/feature support data from caniuse.com. 
* [Generate MPEG DASH content encrypted with MPEG CENC ClearKey · Dash-Industry-Forum/dash.js Wiki](https://github.com/Dash-Industry-Forum/dash.js/wiki/Generate-MPEG-DASH-content-encrypted-with-MPEG-CENC-ClearKey)  - A reference client implementation for the playback of MPEG DASH via Javascript and compliant browsers. - Dash-Industry-Forum/dash.js
* [HEVC DRM Market Update](https://go.buydrm.com/thedrmblog/hevc-drm-market-update)  - Since time eternal, the streaming industry has toiled with and extolled the virtues of CODECs and their key enablement of the entire digital video experience. Now comes the latest candy in the increasingly large bowl, H.265 (MPEG-H Part 2) or as it’s more commonly known. HEVC.
* [HLS with Widevine for Android - Taku Semba - Medium](https://medium.com/@takusemba/hls-with-widevine-for-android-de3f41027ed2)  - As of the version of 2.6.0, ExoPlayer started supporting Widevine + HLS playback. WideVine is the one of the DRM schemes defined by Google…
* [How to Protect Your Content With DRM](https://www.streamingmedia.com/Articles/ReadArticle.aspx?ArticleID=132289&pageNum=2)  - Lock it down. If you're streaming proprietary or premium online video, it's time to take the step up to true digital rights management protection. Here's how to get started.
* [Integrate BuyDRM for a Multi-DRM workflow](https://bitmovin.com/integrate-buydrm-multi-drm-system)  - 
* [Microsoft Word - EZDRM Bento 4 Open Source.docx](https://www.ezdrm.com/Documentation/EZDRM%20Bento%204%20Open%20Source%20v1.0.pdf)  - 
* [Play your own DRM content on ExoPlayer - Taku Semba - Medium](https://medium.com/@takusemba/play-your-own-drm-content-on-exoplayer-e8ed73d5864c)  - Digital rights management, or you could just refer to it as DRM, is a way of controlling what users can do with some sort of digital…
* [Pssh box](https://raw.githubusercontent.com/google/shaka-packager/master/packager/tools/pssh/pssh-box.py)  - 
* [Secure HLS streaming using DRM encryption](https://www.wowza.com/docs/how-to-secure-apple-hls-streaming-using-drm-encryption)  - Protect live and on-demand HLS streaming using DRM encryption in Wowza Streaming Engine.
* [Securing OTT Content — DRM](https://medium.com/@eyevinntechnology/securing-ott-content-drm-1af2c08fdd31?source=userActivityShare-94bccb50d11-1560983518&_branch_match_id=670020366479331042)  - Written by: Boris Asadanin, Streaming Media Consultant and Partner at Eyevinn Technology
* [The Hitchhiker's Guide to DRM](https://ottverse.com/hitchhikers-guide-to-drm-2/)  - A gentle guide to the world of Digital Rights Management. It includes a technology overview of AES, EME, CDM, CENC, Keys, and then explores popular DRM technologies such as Google Widevine, Apple FairPlay, Microsoft PlayReady, and finally, Multi-DRM.
<<<<<<< HEAD
=======
* [TheDRMBlog | CENC](https://go.buydrm.com/thedrmblog/topic/cenc)  - CENC | The DRM Blog - Your New Official Source for Everything DRM
* [castlabs/dashencrypt: DASH fragmenter/segmenter and encrypter](https://github.com/castlabs/dashencrypt)  - DASH fragmenter/segmenter and encrypter. Contribute to castlabs/dashencrypt development by creating an account on GitHub.
>>>>>>> ff6a5e59
* [draft-pantos-hls-rfc8216bis-00 - HTTP Live Streaming 2nd Edition](https://tools.ietf.org/html/draft-pantos-hls-rfc8216bis-00#section-5.1)  - 
* [shengbinmeng/dash-drm](https://github.com/shengbinmeng/dash-drm)  - Demos of MPEG-DASH and DRM.
* [videojs/aes-decrypter](https://github.com/videojs/aes-decrypter)  - Contribute to videojs/aes-decrypter development by creating an account on GitHub.
* [w3c/encrypted-media](https://github.com/w3c/encrypted-media/)  - Encrypted Media Extensions. 

## Testing
*Video streaming testing tools and helpers.*

* [4K Media | Free Ultra-HD / HDR / HLG / Dolby Vision 4K Video Demos](https://4kmedia.org/)  - Uncompressed 4K demos, samples, and trailers, to show off your new ultra-HD (2160p) HDR/HLG/Dolby Vision television or monitor.
* [Automated Testing on Devices](https://medium.com/netflix-techblog/automated-testing-on-devices-fc5a39f47e24)  - key concepts and infrastructure
* [DASH & HLS Sample Streams](https://bitmovin.com/mpeg-dash-hls-examples-sample-streams/)  - 
* [HTTP Live Streaming (HLS) - Artillery.io Docs](https://artillery.io/docs/plugin-hls/)  - 
* [MPEG DASH Sample Content | Bento4](http://www.bento4.com/developers/dash/dash-sample-content)  - 
* [Xiph.org :: Test Media](https://media.xiph.org/)  - 
* [artilleryio/artillery-plugin-hls](https://github.com/artilleryio/artillery-plugin-hls)  - Load test HTTP Live Streaming (HLS) servers with Artillery 🎥 - artilleryio/artillery-plugin-hls
* [bengarney/list-of-streams](https://github.com/bengarney/list-of-streams)  - Community list of public test streams for HLS and DASH. - bengarney/list-of-streams
* [ebu/test-engine-live-tools](https://github.com/ebu/test-engine-live-tools)  - Small tools and scripts for the EBU test engine platform. - ebu/test-engine-live-tools
* [ebu/test-engine-ondemand](https://github.com/ebu/test-engine-ondemand)  - EBU on-demand test engine. 
* [video-dev/streams](https://github.com/video-dev/streams)  - A repository of shared streams - no media uploads.

## Community
*Video developers community, slack groups, conferences, meetups*

* [Community events of the VideoLAN non-profit organization](https://www.videolan.org/videolan/events)  - VideoLAN events

### Conferences
[back to top](#readme) 


### Meet ups
[back to top](#readme) 


### Slack Groups
[back to top](#readme) 


## CDN
*Last mile tools, documentations, and resources.*

* [AWS CloudFront Live failover](https://docs.aws.amazon.com/AmazonCloudFront/latest/DeveloperGuide/high_availability_origin_failover.html)  - You can set up CloudFront with origin failover for scenarios that require high availability. To get started, create an origin group in which you designate a primary origin for CloudFront plus a second origin that CloudFront automatically switches to when the primary origin returns specific HTTP status code failure responses.
* [AWS CloudFront for Live Streaming](https://docs.aws.amazon.com/AmazonCloudFront/latest/DeveloperGuide/live-streaming.html)  - To use AWS Media Services with CloudFront to deliver live content to a global audience, follow the guidance included in this section.
* [Amazon S3 | Fastly Help Guides](https://docs.fastly.com/en/guides/amazon-s3)  - 
* [Edge Computing with Fastly CDN and Varnish VCL for Authenticated Requests - Endertech](https://endertech.com/blog/edge-computing-fastly-cdn-varnish-vcl-authenticated-requests)  - A brief explanation of how to use Fastly CDN and Varnish with authenticated requests to offload static file serving from the origin and edge caching.
* [Fastly compared to Amazon CloudFront ](https://www.cdnoverview.com/compare/fastly-vs-amazon-cloudfront/)  - Compare CDN features and pricing on CDNOverview.com
* [How to use DASH and HLS Adaptive Streaming with AWS S3 and Cloudfront](https://bitmovin.zendesk.com/hc/en-us/articles/115001609634-How-to-use-DASH-and-HLS-Adaptive-Streaming-with-AWS-S3-and-Cloudfront)  - Bitmovin integrates DASH and HLS adaptive streaming seamlessly into your AWS workflows. The Bitmovin encoding service could be configured to use an AWS S3 bucket as input and output for your DASH a...
* [Lambda Edge Tutorial](https://docs.aws.amazon.com/AmazonCloudFront/latest/DeveloperGuide/lambda-edge-how-it-works-tutorial.html)  - This tutorial shows you how to get started with Lambda@Edge by helping you create and add a sample Node.js function that runs in CloudFront. The example that we walk through adds HTTP security headers to a response, which can improve security and privacy for a website. (That said, you don’t need a website for this walkthrough; we simply add security headers to a response when CloudFront retrieves a file.)
* [Lambda@Edge Design Best Practices | Amazon Web Services](https://aws.amazon.com/blogs/networking-and-content-delivery/lambdaedge-design-best-practices/)  - Lambda@Edge transforms CloudFront into a highly programmable CDN with serverless compute capabilities closer to your viewers around the world. This blog is the first in a series that explains best practices associated with using Lambda@Edge functions to customize your content delivery.
* [OTT Content Delivery– CDN Alternatives](https://medium.com/@eyevinntechnology/ott-content-delivery-cdn-alternatives-cafe75dab71d?source=userActivityShare-94bccb50d11-1560983135&_branch_match_id=670018733519578135)  - Introduction

## HDR10, HLG, Dolby Vision
*HDR tools, learning, documentations, and resources.*

* [Dolby Stream Validator](https://ott.dolby.com/OnDelKits_dev/StreamValidator/Start_Here.html)  - 
* [DolbyLaboratories/pmd_tool: pmd_tool is a command line utility that converts between different representations of SMPTE RDD49 metadata](https://github.com/DolbyLaboratories/pmd_tool)  - pmd_tool is a command line utility that converts between different representations of SMPTE RDD49 metadata - DolbyLaboratories/pmd_tool
* [Encode HDR with VP9](https://developers.google.com/media/vp9/hdr-encoding)  - Hands on tutorial of using ffmpeg to do hdr encoding
* [Frequently Asked Questions on High Dynamic Range and Hybrid Log-Gamma](https://downloads.bbc.co.uk/rd/pubs/papers/HDR/BBC_HDRTV_FAQ.pdf)  - FAQ regarding HDR by BBC R&D
* [HLG vs PQ Systems for HDR Television](https://www.displaydaily.com/article/display-daily/hlg-vs-pq-systems-for-hdr-television)  - Article explaining hlg vs pq in depth.
* [Help creating a LUT: BT709 to PQ - Doom9's Forum](https://forum.doom9.org/showthread.php?t=175621)  - Help creating a LUT: BT709 to PQ General Discussion
* [High Dynamic Range Television and Hybrid Log-Gamma - BBC R&D](https://www.bbc.co.uk/rd/projects/high-dynamic-range)  - BBC R&D HDR project page.
* [Perceptual Quantiser (PQ) to Hybrid Log-Gamma (HLG) Transcoding](https://downloads.bbc.co.uk/rd/pubs/papers/HDR/BBC_HDRTV_PQ_HLG_Transcode_v2.pdf)  - In depth break down on converting from pq to hlg
* [UHD & HDR Overview](https://www.smpte.org/sites/default/files/users/user27446/HDR%20SMPTE%20Presentation%20March%2021%2C%202017%20V2.compressed.pdf)  - SMPTE Presentation
* [Use of Look-Up Tables (LUTs) in FFmpeg](https://downloads.bbc.co.uk/rd/pubs/papers/HDR/BBC_HDRTV_Use_of_LUTs_FFmpeg.pdf)  - How to use luts with ffmpeg for converting between differnt hdr encodes
* [Vittorio Giovara - Color Me Intrigued: A Jaunt Through Color Technology in Video](https://www.youtube.com/watch?v=XMnvY7a4-As&feature=share)  - This talk aims to shed light on colorspaces - what they are, how and why they work, why we should care about handling edge cases properly. Starting with hist...
* [bbc/qtff-parameter-editor](https://github.com/bbc/qtff-parameter-editor)  - QuickTime file parameter editor for modifying transfer function, colour primary and matrix characteristics.
* [id3as/ffmpeg-libvpx-HDR-static](https://github.com/id3as/ffmpeg-libvpx-HDR-static)  - A script to build a static binary of FFmpeg optimised for libvpx (HDR 10bit) encoding.


### Contributing

Please take a quick look at the [contribution guidelines](https://github.com/krzemienski/awesome-video/blob/master/.github/CONTRIBUTING.md) first. If you see a package or project here that is no longer maintained or is not a good fit, please submit a pull request to improve this file. Thank you to all [contributors](https://github.com/krzemienski/awesome-video/graphs/contributors); you rock!!<|MERGE_RESOLUTION|>--- conflicted
+++ resolved
@@ -883,11 +883,8 @@
 * [Secure HLS streaming using DRM encryption](https://www.wowza.com/docs/how-to-secure-apple-hls-streaming-using-drm-encryption)  - Protect live and on-demand HLS streaming using DRM encryption in Wowza Streaming Engine.
 * [Securing OTT Content — DRM](https://medium.com/@eyevinntechnology/securing-ott-content-drm-1af2c08fdd31?source=userActivityShare-94bccb50d11-1560983518&_branch_match_id=670020366479331042)  - Written by: Boris Asadanin, Streaming Media Consultant and Partner at Eyevinn Technology
 * [The Hitchhiker's Guide to DRM](https://ottverse.com/hitchhikers-guide-to-drm-2/)  - A gentle guide to the world of Digital Rights Management. It includes a technology overview of AES, EME, CDM, CENC, Keys, and then explores popular DRM technologies such as Google Widevine, Apple FairPlay, Microsoft PlayReady, and finally, Multi-DRM.
-<<<<<<< HEAD
-=======
 * [TheDRMBlog | CENC](https://go.buydrm.com/thedrmblog/topic/cenc)  - CENC | The DRM Blog - Your New Official Source for Everything DRM
 * [castlabs/dashencrypt: DASH fragmenter/segmenter and encrypter](https://github.com/castlabs/dashencrypt)  - DASH fragmenter/segmenter and encrypter. Contribute to castlabs/dashencrypt development by creating an account on GitHub.
->>>>>>> ff6a5e59
 * [draft-pantos-hls-rfc8216bis-00 - HTTP Live Streaming 2nd Edition](https://tools.ietf.org/html/draft-pantos-hls-rfc8216bis-00#section-5.1)  - 
 * [shengbinmeng/dash-drm](https://github.com/shengbinmeng/dash-drm)  - Demos of MPEG-DASH and DRM.
 * [videojs/aes-decrypter](https://github.com/videojs/aes-decrypter)  - Contribute to videojs/aes-decrypter development by creating an account on GitHub.
